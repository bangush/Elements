{
<<<<<<< HEAD
    "$id": "https://raw.githubusercontent.com/hypar-io/Elements/representation-add-representations/Schemas/Geometry/Representation.json",
=======
    "$id": "https://raw.githubusercontent.com/hypar-io/Elements/master/Schemas/Geometry/Representation.json",
>>>>>>> 7c8de1c8
    "$schema": "http://json-schema.org/draft-07/schema#",
    "description": "The representation of an element.",
    "title": "Representation",
    "x-namespace": "Elements.Geometry",
    "discriminator": "discriminator",
    "type": [
        "object",
        "null"
    ],
    "required": [
        "Material",
        "discriminator"
    ],
    "properties": {
<<<<<<< HEAD
        "Material": {
            "description": "The element's material.",
            "$ref": "https://raw.githubusercontent.com/hypar-io/Elements/representation-add-representations/Schemas/Material.json"
=======
        "SolidOperations": {
            "type": "array",
            "description": "A collection of solid operations.",
            "items": {
                "$ref": "https://raw.githubusercontent.com/hypar-io/Elements/master/Schemas/Geometry/Solids/SolidOperation.json"
            }
>>>>>>> 7c8de1c8
        }
    },
    "allOf": [
        {
            "$ref": "https://raw.githubusercontent.com/hypar-io/Elements/representation-add-representations/Schemas/Element.json"
        }
    ],
    "additionalProperties": false
}<|MERGE_RESOLUTION|>--- conflicted
+++ resolved
@@ -1,9 +1,5 @@
 {
-<<<<<<< HEAD
-    "$id": "https://raw.githubusercontent.com/hypar-io/Elements/representation-add-representations/Schemas/Geometry/Representation.json",
-=======
     "$id": "https://raw.githubusercontent.com/hypar-io/Elements/master/Schemas/Geometry/Representation.json",
->>>>>>> 7c8de1c8
     "$schema": "http://json-schema.org/draft-07/schema#",
     "description": "The representation of an element.",
     "title": "Representation",
@@ -18,18 +14,12 @@
         "discriminator"
     ],
     "properties": {
-<<<<<<< HEAD
-        "Material": {
-            "description": "The element's material.",
-            "$ref": "https://raw.githubusercontent.com/hypar-io/Elements/representation-add-representations/Schemas/Material.json"
-=======
         "SolidOperations": {
             "type": "array",
             "description": "A collection of solid operations.",
             "items": {
                 "$ref": "https://raw.githubusercontent.com/hypar-io/Elements/master/Schemas/Geometry/Solids/SolidOperation.json"
             }
->>>>>>> 7c8de1c8
         }
     },
     "allOf": [
