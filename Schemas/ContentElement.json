--- conflicted
+++ resolved
@@ -2,11 +2,7 @@
     "x-namespace": "Elements",
     "allOf": [
         {
-<<<<<<< HEAD
-            "$ref": "https://raw.githubusercontent.com/hypar-io/Elements/representation-add-representations/Schemas/GeometricElement.json"
-=======
             "$ref": "https://raw.githubusercontent.com/hypar-io/Elements/master/Schemas/GeometricElement.json"
->>>>>>> 7c8de1c8
         }
     ],
     "required": [],
@@ -17,11 +13,7 @@
         },
         "Bounding Box": {
             "description": "The bounding box of the content.",
-<<<<<<< HEAD
-            "$ref": "https://raw.githubusercontent.com/hypar-io/Elements/representation-add-representations/Schemas/Geometry/BBox3.json"
-=======
             "$ref": "https://raw.githubusercontent.com/hypar-io/Elements/master/Schemas/Geometry/BBox3.json"
->>>>>>> 7c8de1c8
         },
         "Gltf Scale to Meters": {
             "description": "The scale needed to convert the gltf to meters.",
@@ -29,20 +21,12 @@
         },
         "SourceDirection": {
             "description": "A vector indicating the direction the source object was originally facing.",
-<<<<<<< HEAD
-            "$ref": "https://raw.githubusercontent.com/hypar-io/Elements/representation-add-representations/Schemas/Geometry/Vector3.json"
-=======
             "$ref": "https://raw.githubusercontent.com/hypar-io/Elements/master/Schemas/Geometry/Vector3.json"
->>>>>>> 7c8de1c8
         }
     },
     "additionalProperties": true,
     "description": "An element representing user content.",
-<<<<<<< HEAD
-    "$id": "https://raw.githubusercontent.com/hypar-io/Elements/representation-add-representations/Schemas/ContentElement.json",
-=======
     "$id": "https://raw.githubusercontent.com/hypar-io/Elements/master/Schemas/ContentElement.json",
->>>>>>> 7c8de1c8
     "$schema": "http://json-schema.org/draft-07/schema#",
     "discriminator": "discriminator",
     "type": "object",
