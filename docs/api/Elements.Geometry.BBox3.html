--- conflicted
+++ resolved
@@ -1,551 +1,544 @@
-﻿<!DOCTYPE html>
-<!--[if IE]><![endif]-->
-<html>
-  
-  <head>
-    <meta charset="utf-8">
-    <meta http-equiv="X-UA-Compatible" content="IE=edge,chrome=1">
-    <title>Struct BBox3
-   | Hypar Docs </title>
-    <meta name="viewport" content="width=device-width">
-    <meta name="title" content="Struct BBox3
-   | Hypar Docs ">
-    <meta name="generator" content="docfx 2.56.6.0">
-    
-    <link rel="shortcut icon" href="../favicon.ico">
-    <link rel="stylesheet" href="../styles/docfx.vendor.css">
-    <link rel="stylesheet" href="../styles/docfx.css">
-    <link rel="stylesheet" href="../styles/main.css">
-    <link rel="stylesheet" href="../styles/vs2015.css">
-    <meta property="docfx:navrel" content="../toc.html">
-    <meta property="docfx:tocrel" content="../Elements/toc.html">
-    
-    <meta property="docfx:rel" content="../">
-    
-    <link rel="preconnect" href="https://fonts.gstatic.com">
-  <link href="https://fonts.googleapis.com/css2?family=Roboto:ital,wght@0,100;0,400;0,700;1,400&display=swap" rel="stylesheet">
-  </head>
-  <body data-spy="scroll" data-target="#affix" data-offset="120">
-    <div id="wrapper">
-      <header>
-        
-        <nav id="autocollapse" class="navbar navbar-inverse ng-scope" role="navigation">
-          <div class="container">
-            <div class="navbar-header">
-              <button type="button" class="navbar-toggle" data-toggle="collapse" data-target="#navbar">
-                <span class="sr-only">Toggle navigation</span>
-                <span class="icon-bar"></span>
-                <span class="icon-bar"></span>
-                <span class="icon-bar"></span>
-              </button>
-              <!--<a class="navbar-brand" href="../index.html">
-          <img id="logo" class="svg" src="../logo.svg" alt="" >
-        </a>
-        -->
-            </div>
-            <div class="collapse navbar-collapse" id="navbar">
-              <form class="navbar-form navbar-right" role="search" id="search">
-                <div class="form-group">
-                  <input type="text" class="form-control" id="search-query" placeholder="Search" autocomplete="off">
-                </div>
-              </form>
-            </div>
-          </div>
-        </nav>
-      </header>
-      <div class="container body-content">
-        
-        <div id="search-results">
-          <div class="search-list"></div>
-          <div class="sr-items">
-            <p><i class="glyphicon glyphicon-refresh index-loading"></i></p>
-          </div>
-          <ul id="pagination"></ul>
-        </div>
-      </div>
-      <div role="main" class="container body-content hide-when-search">
-        
-        <div class="sidenav hide-when-search">
-          <a class="btn toc-toggle collapse" data-toggle="collapse" href="#sidetoggle" aria-expanded="false" aria-controls="sidetoggle">Show / Hide Table of Contents</a>
-          <div class="sidetoggle collapse" id="sidetoggle">
-            <div id="sidetoc"></div>
-          </div>
-        </div>
-        <div class="article row grid-right">
-          <div class="col-md-10">
-            <article class="content wrap" id="_content" data-uid="Elements.Geometry.BBox3">
-  
-  <h1 id="Elements_Geometry_BBox3" data-uid="Elements.Geometry.BBox3" class="text-break">Struct BBox3
-  </h1>
+﻿<!DOCTYPE html>
+<!--[if IE]><![endif]-->
+<html>
+  
+  <head>
+    <meta charset="utf-8">
+    <meta http-equiv="X-UA-Compatible" content="IE=edge,chrome=1">
+    <title>Struct BBox3
+   | Hypar Docs </title>
+    <meta name="viewport" content="width=device-width">
+    <meta name="title" content="Struct BBox3
+   | Hypar Docs ">
+    <meta name="generator" content="docfx 2.56.5.0">
+    
+    <link rel="shortcut icon" href="../favicon.ico">
+    <link rel="stylesheet" href="../styles/docfx.vendor.css">
+    <link rel="stylesheet" href="../styles/docfx.css">
+    <link rel="stylesheet" href="../styles/main.css">
+    <link rel="stylesheet" href="../styles/vs2015.css">
+    <meta property="docfx:navrel" content="../toc.html">
+    <meta property="docfx:tocrel" content="../Elements/toc.html">
+    
+    <meta property="docfx:rel" content="../">
+    
+    <link rel="preconnect" href="https://fonts.gstatic.com">
+  <link href="https://fonts.googleapis.com/css2?family=Roboto:ital,wght@0,100;0,400;0,700;1,400&display=swap" rel="stylesheet">
+  </head>
+  <body data-spy="scroll" data-target="#affix" data-offset="120">
+    <div id="wrapper">
+      <header>
+        
+        <nav id="autocollapse" class="navbar navbar-inverse ng-scope" role="navigation">
+          <div class="container">
+            <div class="navbar-header">
+              <button type="button" class="navbar-toggle" data-toggle="collapse" data-target="#navbar">
+                <span class="sr-only">Toggle navigation</span>
+                <span class="icon-bar"></span>
+                <span class="icon-bar"></span>
+                <span class="icon-bar"></span>
+              </button>
+              <!--<a class="navbar-brand" href="../index.html">
+          <img id="logo" class="svg" src="../logo.svg" alt="" >
+        </a>
+        -->
+            </div>
+            <div class="collapse navbar-collapse" id="navbar">
+              <form class="navbar-form navbar-right" role="search" id="search">
+                <div class="form-group">
+                  <input type="text" class="form-control" id="search-query" placeholder="Search" autocomplete="off">
+                </div>
+              </form>
+            </div>
+          </div>
+        </nav>
+      </header>
+      <div class="container body-content">
+        
+        <div id="search-results">
+          <div class="search-list"></div>
+          <div class="sr-items">
+            <p><i class="glyphicon glyphicon-refresh index-loading"></i></p>
+          </div>
+          <ul id="pagination"></ul>
+        </div>
+      </div>
+      <div role="main" class="container body-content hide-when-search">
+        
+        <div class="sidenav hide-when-search">
+          <a class="btn toc-toggle collapse" data-toggle="collapse" href="#sidetoggle" aria-expanded="false" aria-controls="sidetoggle">Show / Hide Table of Contents</a>
+          <div class="sidetoggle collapse" id="sidetoggle">
+            <div id="sidetoc"></div>
+          </div>
+        </div>
+        <div class="article row grid-right">
+          <div class="col-md-10">
+            <article class="content wrap" id="_content" data-uid="Elements.Geometry.BBox3">
+  
+  <h1 id="Elements_Geometry_BBox3" data-uid="Elements.Geometry.BBox3" class="text-break">Struct BBox3
+  </h1>
   <div class="markdown level0 summary"><p>An axis-aligned bounding box.</p>
-</div>
-  <div class="markdown level0 conceptual"></div>
-  <div class="inheritedMembers">
-    <h5>Inherited Members</h5>
-    <div>
-      <span class="xref">System.Object.Equals(System.Object, System.Object)</span>
-    </div>
-    <div>
-      <span class="xref">System.Object.GetType()</span>
-    </div>
-    <div>
-      <span class="xref">System.Object.ReferenceEquals(System.Object, System.Object)</span>
-    </div>
-  </div>
-  <h6><strong>Namespace</strong>: <a class="xref" href="Elements.Geometry.html">Elements.Geometry</a></h6>
-  <h6><strong>Assembly</strong>: Hypar.Elements.dll</h6>
-  <h5 id="Elements_Geometry_BBox3_syntax">Syntax</h5>
-  <div class="codewrapper">
-    <pre><code class="lang-csharp hljs">[JsonConverter(typeof(JsonInheritanceConverter), new object[]{&quot;discriminator&quot;})]
-public struct BBox3</code></pre>
-  </div>
-  <h3 id="constructors">Constructors
-  </h3>
-  <a id="Elements_Geometry_BBox3__ctor_" data-uid="Elements.Geometry.BBox3.#ctor*"></a>
-  <h4 id="Elements_Geometry_BBox3__ctor_Elements_Geometry_Profile_" data-uid="Elements.Geometry.BBox3.#ctor(Elements.Geometry.Profile)">BBox3(Profile)</h4>
+</div>
+  <div class="markdown level0 conceptual"></div>
+  <div class="inheritedMembers">
+    <h5>Inherited Members</h5>
+    <div>
+      <span class="xref">System.Object.Equals(System.Object, System.Object)</span>
+    </div>
+    <div>
+      <span class="xref">System.Object.GetType()</span>
+    </div>
+    <div>
+      <span class="xref">System.Object.ReferenceEquals(System.Object, System.Object)</span>
+    </div>
+  </div>
+  <h6><strong>Namespace</strong>: <a class="xref" href="Elements.Geometry.html">Elements.Geometry</a></h6>
+  <h6><strong>Assembly</strong>: Hypar.Elements.dll</h6>
+  <h5 id="Elements_Geometry_BBox3_syntax">Syntax</h5>
+  <div class="codewrapper">
+    <pre><code class="lang-csharp hljs">public struct BBox3</code></pre>
+  </div>
+  <h3 id="constructors">Constructors
+  </h3>
+  <a id="Elements_Geometry_BBox3__ctor_" data-uid="Elements.Geometry.BBox3.#ctor*"></a>
+  <h4 id="Elements_Geometry_BBox3__ctor_Elements_Geometry_Profile_" data-uid="Elements.Geometry.BBox3.#ctor(Elements.Geometry.Profile)">BBox3(Profile)</h4>
   <div class="markdown level1 summary"><p>Create the BBox3 for a Profile.</p>
-</div>
-  <div class="markdown level1 conceptual"></div>
-  <h5 class="decalaration">Declaration</h5>
-  <div class="codewrapper">
-    <pre><code class="lang-csharp hljs">public BBox3(Profile profile)</code></pre>
-  </div>
-  <h5 class="parameters">Parameters</h5>
-  <table class="table table-bordered table-striped table-condensed">
-    <thead>
-      <tr>
-        <th>Type</th>
-        <th>Name</th>
-        <th>Description</th>
-      </tr>
-    </thead>
-    <tbody>
-      <tr>
-        <td><a class="xref" href="Elements.Geometry.Profile.html">Profile</a></td>
-        <td><span class="parametername">profile</span></td>
+</div>
+  <div class="markdown level1 conceptual"></div>
+  <h5 class="decalaration">Declaration</h5>
+  <div class="codewrapper">
+    <pre><code class="lang-csharp hljs">public BBox3(Profile profile)</code></pre>
+  </div>
+  <h5 class="parameters">Parameters</h5>
+  <table class="table table-bordered table-striped table-condensed">
+    <thead>
+      <tr>
+        <th>Type</th>
+        <th>Name</th>
+        <th>Description</th>
+      </tr>
+    </thead>
+    <tbody>
+      <tr>
+        <td><a class="xref" href="Elements.Geometry.Profile.html">Profile</a></td>
+        <td><span class="parametername">profile</span></td>
         <td><p>The Profile.</p>
-</td>
-      </tr>
-    </tbody>
-  </table>
-  <a id="Elements_Geometry_BBox3__ctor_" data-uid="Elements.Geometry.BBox3.#ctor*"></a>
-  <h4 id="Elements_Geometry_BBox3__ctor_Elements_Geometry_Vector3_Elements_Geometry_Vector3_" data-uid="Elements.Geometry.BBox3.#ctor(Elements.Geometry.Vector3,Elements.Geometry.Vector3)">BBox3(Vector3, Vector3)</h4>
-  <div class="markdown level1 summary"></div>
-  <div class="markdown level1 conceptual"></div>
-  <h5 class="decalaration">Declaration</h5>
-  <div class="codewrapper">
-    <pre><code class="lang-csharp hljs">[JsonConstructor]
-public BBox3(Vector3 min, Vector3 max)</code></pre>
-  </div>
-  <h5 class="parameters">Parameters</h5>
-  <table class="table table-bordered table-striped table-condensed">
-    <thead>
-      <tr>
-        <th>Type</th>
-        <th>Name</th>
-        <th>Description</th>
-      </tr>
-    </thead>
-    <tbody>
-      <tr>
-        <td><a class="xref" href="Elements.Geometry.Vector3.html">Vector3</a></td>
-        <td><span class="parametername">min</span></td>
-        <td></td>
-      </tr>
-      <tr>
-        <td><a class="xref" href="Elements.Geometry.Vector3.html">Vector3</a></td>
-        <td><span class="parametername">max</span></td>
-        <td></td>
-      </tr>
-    </tbody>
-  </table>
-  <a id="Elements_Geometry_BBox3__ctor_" data-uid="Elements.Geometry.BBox3.#ctor*"></a>
-  <h4 id="Elements_Geometry_BBox3__ctor_System_Collections_Generic_IList_Elements_Geometry_Polygon__" data-uid="Elements.Geometry.BBox3.#ctor(System.Collections.Generic.IList{Elements.Geometry.Polygon})">BBox3(IList&lt;Polygon&gt;)</h4>
+</td>
+      </tr>
+    </tbody>
+  </table>
+  <a id="Elements_Geometry_BBox3__ctor_" data-uid="Elements.Geometry.BBox3.#ctor*"></a>
+  <h4 id="Elements_Geometry_BBox3__ctor_Elements_Geometry_Vector3_Elements_Geometry_Vector3_" data-uid="Elements.Geometry.BBox3.#ctor(Elements.Geometry.Vector3,Elements.Geometry.Vector3)">BBox3(Vector3, Vector3)</h4>
+  <div class="markdown level1 summary"></div>
+  <div class="markdown level1 conceptual"></div>
+  <h5 class="decalaration">Declaration</h5>
+  <div class="codewrapper">
+    <pre><code class="lang-csharp hljs">public BBox3(Vector3 min, Vector3 max)</code></pre>
+  </div>
+  <h5 class="parameters">Parameters</h5>
+  <table class="table table-bordered table-striped table-condensed">
+    <thead>
+      <tr>
+        <th>Type</th>
+        <th>Name</th>
+        <th>Description</th>
+      </tr>
+    </thead>
+    <tbody>
+      <tr>
+        <td><a class="xref" href="Elements.Geometry.Vector3.html">Vector3</a></td>
+        <td><span class="parametername">min</span></td>
+        <td></td>
+      </tr>
+      <tr>
+        <td><a class="xref" href="Elements.Geometry.Vector3.html">Vector3</a></td>
+        <td><span class="parametername">max</span></td>
+        <td></td>
+      </tr>
+    </tbody>
+  </table>
+  <a id="Elements_Geometry_BBox3__ctor_" data-uid="Elements.Geometry.BBox3.#ctor*"></a>
+  <h4 id="Elements_Geometry_BBox3__ctor_System_Collections_Generic_IList_Elements_Geometry_Polygon__" data-uid="Elements.Geometry.BBox3.#ctor(System.Collections.Generic.IList{Elements.Geometry.Polygon})">BBox3(IList&lt;Polygon&gt;)</h4>
   <div class="markdown level1 summary"><p>Create a bounding box for a collection of polygons.</p>
-</div>
-  <div class="markdown level1 conceptual"></div>
-  <h5 class="decalaration">Declaration</h5>
-  <div class="codewrapper">
-    <pre><code class="lang-csharp hljs">public BBox3(IList&lt;Polygon&gt; polygons)</code></pre>
-  </div>
-  <h5 class="parameters">Parameters</h5>
-  <table class="table table-bordered table-striped table-condensed">
-    <thead>
-      <tr>
-        <th>Type</th>
-        <th>Name</th>
-        <th>Description</th>
-      </tr>
-    </thead>
-    <tbody>
-      <tr>
-        <td><span class="xref">System.Collections.Generic.IList</span>&lt;<a class="xref" href="Elements.Geometry.Polygon.html">Polygon</a>&gt;</td>
-        <td><span class="parametername">polygons</span></td>
-        <td></td>
-      </tr>
-    </tbody>
-  </table>
-  <a id="Elements_Geometry_BBox3__ctor_" data-uid="Elements.Geometry.BBox3.#ctor*"></a>
-  <h4 id="Elements_Geometry_BBox3__ctor_System_Collections_Generic_IList_Elements_Geometry_Vector3__" data-uid="Elements.Geometry.BBox3.#ctor(System.Collections.Generic.IList{Elements.Geometry.Vector3})">BBox3(IList&lt;Vector3&gt;)</h4>
+</div>
+  <div class="markdown level1 conceptual"></div>
+  <h5 class="decalaration">Declaration</h5>
+  <div class="codewrapper">
+    <pre><code class="lang-csharp hljs">public BBox3(IList&lt;Polygon&gt; polygons)</code></pre>
+  </div>
+  <h5 class="parameters">Parameters</h5>
+  <table class="table table-bordered table-striped table-condensed">
+    <thead>
+      <tr>
+        <th>Type</th>
+        <th>Name</th>
+        <th>Description</th>
+      </tr>
+    </thead>
+    <tbody>
+      <tr>
+        <td><span class="xref">System.Collections.Generic.IList</span>&lt;<a class="xref" href="Elements.Geometry.Polygon.html">Polygon</a>&gt;</td>
+        <td><span class="parametername">polygons</span></td>
+        <td></td>
+      </tr>
+    </tbody>
+  </table>
+  <a id="Elements_Geometry_BBox3__ctor_" data-uid="Elements.Geometry.BBox3.#ctor*"></a>
+  <h4 id="Elements_Geometry_BBox3__ctor_System_Collections_Generic_IList_Elements_Geometry_Vector3__" data-uid="Elements.Geometry.BBox3.#ctor(System.Collections.Generic.IList{Elements.Geometry.Vector3})">BBox3(IList&lt;Vector3&gt;)</h4>
   <div class="markdown level1 summary"><p>Construct a bounding box from an array of points.</p>
-</div>
-  <div class="markdown level1 conceptual"></div>
-  <h5 class="decalaration">Declaration</h5>
-  <div class="codewrapper">
-    <pre><code class="lang-csharp hljs">public BBox3(IList&lt;Vector3&gt; points)</code></pre>
-  </div>
-  <h5 class="parameters">Parameters</h5>
-  <table class="table table-bordered table-striped table-condensed">
-    <thead>
-      <tr>
-        <th>Type</th>
-        <th>Name</th>
-        <th>Description</th>
-      </tr>
-    </thead>
-    <tbody>
-      <tr>
-        <td><span class="xref">System.Collections.Generic.IList</span>&lt;<a class="xref" href="Elements.Geometry.Vector3.html">Vector3</a>&gt;</td>
-        <td><span class="parametername">points</span></td>
+</div>
+  <div class="markdown level1 conceptual"></div>
+  <h5 class="decalaration">Declaration</h5>
+  <div class="codewrapper">
+    <pre><code class="lang-csharp hljs">public BBox3(IList&lt;Vector3&gt; points)</code></pre>
+  </div>
+  <h5 class="parameters">Parameters</h5>
+  <table class="table table-bordered table-striped table-condensed">
+    <thead>
+      <tr>
+        <th>Type</th>
+        <th>Name</th>
+        <th>Description</th>
+      </tr>
+    </thead>
+    <tbody>
+      <tr>
+        <td><span class="xref">System.Collections.Generic.IList</span>&lt;<a class="xref" href="Elements.Geometry.Vector3.html">Vector3</a>&gt;</td>
+        <td><span class="parametername">points</span></td>
         <td><p>The points which are contained within the bounding box.</p>
-</td>
-      </tr>
-    </tbody>
-  </table>
-  <h3 id="properties">Properties
-  </h3>
-  <a id="Elements_Geometry_BBox3_Max_" data-uid="Elements.Geometry.BBox3.Max*"></a>
-  <h4 id="Elements_Geometry_BBox3_Max" data-uid="Elements.Geometry.BBox3.Max">Max</h4>
+</td>
+      </tr>
+    </tbody>
+  </table>
+  <h3 id="properties">Properties
+  </h3>
+  <a id="Elements_Geometry_BBox3_Max_" data-uid="Elements.Geometry.BBox3.Max*"></a>
+  <h4 id="Elements_Geometry_BBox3_Max" data-uid="Elements.Geometry.BBox3.Max">Max</h4>
   <div class="markdown level1 summary"><p>The maximum extent of the bounding box.</p>
-</div>
-  <div class="markdown level1 conceptual"></div>
-  <h5 class="decalaration">Declaration</h5>
-  <div class="codewrapper">
-    <pre><code class="lang-csharp hljs">[JsonProperty(&quot;Max&quot;, Required = Required.Default, NullValueHandling = NullValueHandling.Ignore)]
-public Vector3 Max { get; set; }</code></pre>
-  </div>
-  <h5 class="propertyValue">Property Value</h5>
-  <table class="table table-bordered table-striped table-condensed">
-    <thead>
-      <tr>
-        <th>Type</th>
-        <th>Description</th>
-      </tr>
-    </thead>
-    <tbody>
-      <tr>
-        <td><a class="xref" href="Elements.Geometry.Vector3.html">Vector3</a></td>
-        <td></td>
-      </tr>
-    </tbody>
-  </table>
-  <a id="Elements_Geometry_BBox3_Min_" data-uid="Elements.Geometry.BBox3.Min*"></a>
-  <h4 id="Elements_Geometry_BBox3_Min" data-uid="Elements.Geometry.BBox3.Min">Min</h4>
+</div>
+  <div class="markdown level1 conceptual"></div>
+  <h5 class="decalaration">Declaration</h5>
+  <div class="codewrapper">
+    <pre><code class="lang-csharp hljs">public Vector3 Max { get; set; }</code></pre>
+  </div>
+  <h5 class="propertyValue">Property Value</h5>
+  <table class="table table-bordered table-striped table-condensed">
+    <thead>
+      <tr>
+        <th>Type</th>
+        <th>Description</th>
+      </tr>
+    </thead>
+    <tbody>
+      <tr>
+        <td><a class="xref" href="Elements.Geometry.Vector3.html">Vector3</a></td>
+        <td></td>
+      </tr>
+    </tbody>
+  </table>
+  <a id="Elements_Geometry_BBox3_Min_" data-uid="Elements.Geometry.BBox3.Min*"></a>
+  <h4 id="Elements_Geometry_BBox3_Min" data-uid="Elements.Geometry.BBox3.Min">Min</h4>
   <div class="markdown level1 summary"><p>The minimum extent of the bounding box.</p>
-</div>
-  <div class="markdown level1 conceptual"></div>
-  <h5 class="decalaration">Declaration</h5>
-  <div class="codewrapper">
-    <pre><code class="lang-csharp hljs">[JsonProperty(&quot;Min&quot;, Required = Required.Default, NullValueHandling = NullValueHandling.Ignore)]
-public Vector3 Min { get; set; }</code></pre>
-  </div>
-  <h5 class="propertyValue">Property Value</h5>
-  <table class="table table-bordered table-striped table-condensed">
-    <thead>
-      <tr>
-        <th>Type</th>
-        <th>Description</th>
-      </tr>
-    </thead>
-    <tbody>
-      <tr>
-        <td><a class="xref" href="Elements.Geometry.Vector3.html">Vector3</a></td>
-        <td></td>
-      </tr>
-    </tbody>
-  </table>
-  <h3 id="methods">Methods
-  </h3>
-  <a id="Elements_Geometry_BBox3_Center_" data-uid="Elements.Geometry.BBox3.Center*"></a>
-  <h4 id="Elements_Geometry_BBox3_Center" data-uid="Elements.Geometry.BBox3.Center">Center()</h4>
+</div>
+  <div class="markdown level1 conceptual"></div>
+  <h5 class="decalaration">Declaration</h5>
+  <div class="codewrapper">
+    <pre><code class="lang-csharp hljs">public Vector3 Min { get; set; }</code></pre>
+  </div>
+  <h5 class="propertyValue">Property Value</h5>
+  <table class="table table-bordered table-striped table-condensed">
+    <thead>
+      <tr>
+        <th>Type</th>
+        <th>Description</th>
+      </tr>
+    </thead>
+    <tbody>
+      <tr>
+        <td><a class="xref" href="Elements.Geometry.Vector3.html">Vector3</a></td>
+        <td></td>
+      </tr>
+    </tbody>
+  </table>
+  <h3 id="methods">Methods
+  </h3>
+  <a id="Elements_Geometry_BBox3_Center_" data-uid="Elements.Geometry.BBox3.Center*"></a>
+  <h4 id="Elements_Geometry_BBox3_Center" data-uid="Elements.Geometry.BBox3.Center">Center()</h4>
   <div class="markdown level1 summary"><p>Get the center of the bounding box.</p>
-</div>
-  <div class="markdown level1 conceptual"></div>
-  <h5 class="decalaration">Declaration</h5>
-  <div class="codewrapper">
-    <pre><code class="lang-csharp hljs">public Vector3 Center()</code></pre>
-  </div>
-  <h5 class="returns">Returns</h5>
-  <table class="table table-bordered table-striped table-condensed">
-    <thead>
-      <tr>
-        <th>Type</th>
-        <th>Description</th>
-      </tr>
-    </thead>
-    <tbody>
-      <tr>
-        <td><a class="xref" href="Elements.Geometry.Vector3.html">Vector3</a></td>
+</div>
+  <div class="markdown level1 conceptual"></div>
+  <h5 class="decalaration">Declaration</h5>
+  <div class="codewrapper">
+    <pre><code class="lang-csharp hljs">public Vector3 Center()</code></pre>
+  </div>
+  <h5 class="returns">Returns</h5>
+  <table class="table table-bordered table-striped table-condensed">
+    <thead>
+      <tr>
+        <th>Type</th>
+        <th>Description</th>
+      </tr>
+    </thead>
+    <tbody>
+      <tr>
+        <td><a class="xref" href="Elements.Geometry.Vector3.html">Vector3</a></td>
         <td><p>The center of the bounding box.</p>
-</td>
-      </tr>
-    </tbody>
-  </table>
-  <a id="Elements_Geometry_BBox3_Equals_" data-uid="Elements.Geometry.BBox3.Equals*"></a>
-  <h4 id="Elements_Geometry_BBox3_Equals_System_Object_" data-uid="Elements.Geometry.BBox3.Equals(System.Object)">Equals(Object)</h4>
+</td>
+      </tr>
+    </tbody>
+  </table>
+  <a id="Elements_Geometry_BBox3_Equals_" data-uid="Elements.Geometry.BBox3.Equals*"></a>
+  <h4 id="Elements_Geometry_BBox3_Equals_System_Object_" data-uid="Elements.Geometry.BBox3.Equals(System.Object)">Equals(Object)</h4>
   <div class="markdown level1 summary"><p>Is the provided object a bounding box? If so, is it
 equal to this bounding box within Epsilon?</p>
-</div>
-  <div class="markdown level1 conceptual"></div>
-  <h5 class="decalaration">Declaration</h5>
-  <div class="codewrapper">
-    <pre><code class="lang-csharp hljs">public override bool Equals(object obj)</code></pre>
-  </div>
-  <h5 class="parameters">Parameters</h5>
-  <table class="table table-bordered table-striped table-condensed">
-    <thead>
-      <tr>
-        <th>Type</th>
-        <th>Name</th>
-        <th>Description</th>
-      </tr>
-    </thead>
-    <tbody>
-      <tr>
-        <td><span class="xref">System.Object</span></td>
-        <td><span class="parametername">obj</span></td>
-        <td></td>
-      </tr>
-    </tbody>
-  </table>
-  <h5 class="returns">Returns</h5>
-  <table class="table table-bordered table-striped table-condensed">
-    <thead>
-      <tr>
-        <th>Type</th>
-        <th>Description</th>
-      </tr>
-    </thead>
-    <tbody>
-      <tr>
-        <td><span class="xref">System.Boolean</span></td>
-        <td></td>
-      </tr>
-    </tbody>
-  </table>
-  <h5 class="overrides">Overrides</h5>
-  <div><span class="xref">System.ValueType.Equals(System.Object)</span></div>
-  <a id="Elements_Geometry_BBox3_GetHashCode_" data-uid="Elements.Geometry.BBox3.GetHashCode*"></a>
-  <h4 id="Elements_Geometry_BBox3_GetHashCode" data-uid="Elements.Geometry.BBox3.GetHashCode">GetHashCode()</h4>
+</div>
+  <div class="markdown level1 conceptual"></div>
+  <h5 class="decalaration">Declaration</h5>
+  <div class="codewrapper">
+    <pre><code class="lang-csharp hljs">public override bool Equals(object obj)</code></pre>
+  </div>
+  <h5 class="parameters">Parameters</h5>
+  <table class="table table-bordered table-striped table-condensed">
+    <thead>
+      <tr>
+        <th>Type</th>
+        <th>Name</th>
+        <th>Description</th>
+      </tr>
+    </thead>
+    <tbody>
+      <tr>
+        <td><span class="xref">System.Object</span></td>
+        <td><span class="parametername">obj</span></td>
+        <td></td>
+      </tr>
+    </tbody>
+  </table>
+  <h5 class="returns">Returns</h5>
+  <table class="table table-bordered table-striped table-condensed">
+    <thead>
+      <tr>
+        <th>Type</th>
+        <th>Description</th>
+      </tr>
+    </thead>
+    <tbody>
+      <tr>
+        <td><span class="xref">System.Boolean</span></td>
+        <td></td>
+      </tr>
+    </tbody>
+  </table>
+  <h5 class="overrides">Overrides</h5>
+  <div><span class="xref">System.ValueType.Equals(System.Object)</span></div>
+  <a id="Elements_Geometry_BBox3_GetHashCode_" data-uid="Elements.Geometry.BBox3.GetHashCode*"></a>
+  <h4 id="Elements_Geometry_BBox3_GetHashCode" data-uid="Elements.Geometry.BBox3.GetHashCode">GetHashCode()</h4>
   <div class="markdown level1 summary"><p>Get the hash code for the bounding box.</p>
-</div>
-  <div class="markdown level1 conceptual"></div>
-  <h5 class="decalaration">Declaration</h5>
-  <div class="codewrapper">
-    <pre><code class="lang-csharp hljs">public override int GetHashCode()</code></pre>
-  </div>
-  <h5 class="returns">Returns</h5>
-  <table class="table table-bordered table-striped table-condensed">
-    <thead>
-      <tr>
-        <th>Type</th>
-        <th>Description</th>
-      </tr>
-    </thead>
-    <tbody>
-      <tr>
-        <td><span class="xref">System.Int32</span></td>
-        <td></td>
-      </tr>
-    </tbody>
-  </table>
-  <h5 class="overrides">Overrides</h5>
-  <div><span class="xref">System.ValueType.GetHashCode()</span></div>
-  <a id="Elements_Geometry_BBox3_ToString_" data-uid="Elements.Geometry.BBox3.ToString*"></a>
-  <h4 id="Elements_Geometry_BBox3_ToString" data-uid="Elements.Geometry.BBox3.ToString">ToString()</h4>
+</div>
+  <div class="markdown level1 conceptual"></div>
+  <h5 class="decalaration">Declaration</h5>
+  <div class="codewrapper">
+    <pre><code class="lang-csharp hljs">public override int GetHashCode()</code></pre>
+  </div>
+  <h5 class="returns">Returns</h5>
+  <table class="table table-bordered table-striped table-condensed">
+    <thead>
+      <tr>
+        <th>Type</th>
+        <th>Description</th>
+      </tr>
+    </thead>
+    <tbody>
+      <tr>
+        <td><span class="xref">System.Int32</span></td>
+        <td></td>
+      </tr>
+    </tbody>
+  </table>
+  <h5 class="overrides">Overrides</h5>
+  <div><span class="xref">System.ValueType.GetHashCode()</span></div>
+  <a id="Elements_Geometry_BBox3_ToString_" data-uid="Elements.Geometry.BBox3.ToString*"></a>
+  <h4 id="Elements_Geometry_BBox3_ToString" data-uid="Elements.Geometry.BBox3.ToString">ToString()</h4>
   <div class="markdown level1 summary"><p>The string representation of the bounding box.</p>
-</div>
-  <div class="markdown level1 conceptual"></div>
-  <h5 class="decalaration">Declaration</h5>
-  <div class="codewrapper">
-    <pre><code class="lang-csharp hljs">public override string ToString()</code></pre>
-  </div>
-  <h5 class="returns">Returns</h5>
-  <table class="table table-bordered table-striped table-condensed">
-    <thead>
-      <tr>
-        <th>Type</th>
-        <th>Description</th>
-      </tr>
-    </thead>
-    <tbody>
-      <tr>
-        <td><span class="xref">System.String</span></td>
-        <td></td>
-      </tr>
-    </tbody>
-  </table>
-  <h5 class="overrides">Overrides</h5>
-  <div><span class="xref">System.ValueType.ToString()</span></div>
-  <a id="Elements_Geometry_BBox3_Translated_" data-uid="Elements.Geometry.BBox3.Translated*"></a>
-  <h4 id="Elements_Geometry_BBox3_Translated_Elements_Geometry_Vector3_" data-uid="Elements.Geometry.BBox3.Translated(Elements.Geometry.Vector3)">Translated(Vector3)</h4>
+</div>
+  <div class="markdown level1 conceptual"></div>
+  <h5 class="decalaration">Declaration</h5>
+  <div class="codewrapper">
+    <pre><code class="lang-csharp hljs">public override string ToString()</code></pre>
+  </div>
+  <h5 class="returns">Returns</h5>
+  <table class="table table-bordered table-striped table-condensed">
+    <thead>
+      <tr>
+        <th>Type</th>
+        <th>Description</th>
+      </tr>
+    </thead>
+    <tbody>
+      <tr>
+        <td><span class="xref">System.String</span></td>
+        <td></td>
+      </tr>
+    </tbody>
+  </table>
+  <h5 class="overrides">Overrides</h5>
+  <div><span class="xref">System.ValueType.ToString()</span></div>
+  <a id="Elements_Geometry_BBox3_Translated_" data-uid="Elements.Geometry.BBox3.Translated*"></a>
+  <h4 id="Elements_Geometry_BBox3_Translated_Elements_Geometry_Vector3_" data-uid="Elements.Geometry.BBox3.Translated(Elements.Geometry.Vector3)">Translated(Vector3)</h4>
   <div class="markdown level1 summary"><p>Get a translated copy of the bounding box.</p>
-</div>
-  <div class="markdown level1 conceptual"></div>
-  <h5 class="decalaration">Declaration</h5>
-  <div class="codewrapper">
-    <pre><code class="lang-csharp hljs">public BBox3 Translated(Vector3 translation)</code></pre>
-  </div>
-  <h5 class="parameters">Parameters</h5>
-  <table class="table table-bordered table-striped table-condensed">
-    <thead>
-      <tr>
-        <th>Type</th>
-        <th>Name</th>
-        <th>Description</th>
-      </tr>
-    </thead>
-    <tbody>
-      <tr>
-        <td><a class="xref" href="Elements.Geometry.Vector3.html">Vector3</a></td>
-        <td><span class="parametername">translation</span></td>
+</div>
+  <div class="markdown level1 conceptual"></div>
+  <h5 class="decalaration">Declaration</h5>
+  <div class="codewrapper">
+    <pre><code class="lang-csharp hljs">public BBox3 Translated(Vector3 translation)</code></pre>
+  </div>
+  <h5 class="parameters">Parameters</h5>
+  <table class="table table-bordered table-striped table-condensed">
+    <thead>
+      <tr>
+        <th>Type</th>
+        <th>Name</th>
+        <th>Description</th>
+      </tr>
+    </thead>
+    <tbody>
+      <tr>
+        <td><a class="xref" href="Elements.Geometry.Vector3.html">Vector3</a></td>
+        <td><span class="parametername">translation</span></td>
         <td><p>The translation to apply.</p>
-</td>
-      </tr>
-    </tbody>
-  </table>
-  <h5 class="returns">Returns</h5>
-  <table class="table table-bordered table-striped table-condensed">
-    <thead>
-      <tr>
-        <th>Type</th>
-        <th>Description</th>
-      </tr>
-    </thead>
-    <tbody>
-      <tr>
-        <td><a class="xref" href="Elements.Geometry.BBox3.html">BBox3</a></td>
-        <td></td>
-      </tr>
-    </tbody>
-  </table>
-  <h3 id="operators">Operators
-  </h3>
-  <a id="Elements_Geometry_BBox3_op_Equality_" data-uid="Elements.Geometry.BBox3.op_Equality*"></a>
-  <h4 id="Elements_Geometry_BBox3_op_Equality_Elements_Geometry_BBox3_Elements_Geometry_BBox3_" data-uid="Elements.Geometry.BBox3.op_Equality(Elements.Geometry.BBox3,Elements.Geometry.BBox3)">Equality(BBox3, BBox3)</h4>
+</td>
+      </tr>
+    </tbody>
+  </table>
+  <h5 class="returns">Returns</h5>
+  <table class="table table-bordered table-striped table-condensed">
+    <thead>
+      <tr>
+        <th>Type</th>
+        <th>Description</th>
+      </tr>
+    </thead>
+    <tbody>
+      <tr>
+        <td><a class="xref" href="Elements.Geometry.BBox3.html">BBox3</a></td>
+        <td></td>
+      </tr>
+    </tbody>
+  </table>
+  <h3 id="operators">Operators
+  </h3>
+  <a id="Elements_Geometry_BBox3_op_Equality_" data-uid="Elements.Geometry.BBox3.op_Equality*"></a>
+  <h4 id="Elements_Geometry_BBox3_op_Equality_Elements_Geometry_BBox3_Elements_Geometry_BBox3_" data-uid="Elements.Geometry.BBox3.op_Equality(Elements.Geometry.BBox3,Elements.Geometry.BBox3)">Equality(BBox3, BBox3)</h4>
   <div class="markdown level1 summary"><p>Are the two bounding boxes equal within Epsilon?</p>
-</div>
-  <div class="markdown level1 conceptual"></div>
-  <h5 class="decalaration">Declaration</h5>
-  <div class="codewrapper">
-    <pre><code class="lang-csharp hljs">public static bool operator ==(BBox3 a, BBox3 b)</code></pre>
-  </div>
-  <h5 class="parameters">Parameters</h5>
-  <table class="table table-bordered table-striped table-condensed">
-    <thead>
-      <tr>
-        <th>Type</th>
-        <th>Name</th>
-        <th>Description</th>
-      </tr>
-    </thead>
-    <tbody>
-      <tr>
-        <td><a class="xref" href="Elements.Geometry.BBox3.html">BBox3</a></td>
-        <td><span class="parametername">a</span></td>
-        <td></td>
-      </tr>
-      <tr>
-        <td><a class="xref" href="Elements.Geometry.BBox3.html">BBox3</a></td>
-        <td><span class="parametername">b</span></td>
-        <td></td>
-      </tr>
-    </tbody>
-  </table>
-  <h5 class="returns">Returns</h5>
-  <table class="table table-bordered table-striped table-condensed">
-    <thead>
-      <tr>
-        <th>Type</th>
-        <th>Description</th>
-      </tr>
-    </thead>
-    <tbody>
-      <tr>
-        <td><span class="xref">System.Boolean</span></td>
-        <td></td>
-      </tr>
-    </tbody>
-  </table>
-  <a id="Elements_Geometry_BBox3_op_Inequality_" data-uid="Elements.Geometry.BBox3.op_Inequality*"></a>
-  <h4 id="Elements_Geometry_BBox3_op_Inequality_Elements_Geometry_BBox3_Elements_Geometry_BBox3_" data-uid="Elements.Geometry.BBox3.op_Inequality(Elements.Geometry.BBox3,Elements.Geometry.BBox3)">Inequality(BBox3, BBox3)</h4>
+</div>
+  <div class="markdown level1 conceptual"></div>
+  <h5 class="decalaration">Declaration</h5>
+  <div class="codewrapper">
+    <pre><code class="lang-csharp hljs">public static bool operator ==(BBox3 a, BBox3 b)</code></pre>
+  </div>
+  <h5 class="parameters">Parameters</h5>
+  <table class="table table-bordered table-striped table-condensed">
+    <thead>
+      <tr>
+        <th>Type</th>
+        <th>Name</th>
+        <th>Description</th>
+      </tr>
+    </thead>
+    <tbody>
+      <tr>
+        <td><a class="xref" href="Elements.Geometry.BBox3.html">BBox3</a></td>
+        <td><span class="parametername">a</span></td>
+        <td></td>
+      </tr>
+      <tr>
+        <td><a class="xref" href="Elements.Geometry.BBox3.html">BBox3</a></td>
+        <td><span class="parametername">b</span></td>
+        <td></td>
+      </tr>
+    </tbody>
+  </table>
+  <h5 class="returns">Returns</h5>
+  <table class="table table-bordered table-striped table-condensed">
+    <thead>
+      <tr>
+        <th>Type</th>
+        <th>Description</th>
+      </tr>
+    </thead>
+    <tbody>
+      <tr>
+        <td><span class="xref">System.Boolean</span></td>
+        <td></td>
+      </tr>
+    </tbody>
+  </table>
+  <a id="Elements_Geometry_BBox3_op_Inequality_" data-uid="Elements.Geometry.BBox3.op_Inequality*"></a>
+  <h4 id="Elements_Geometry_BBox3_op_Inequality_Elements_Geometry_BBox3_Elements_Geometry_BBox3_" data-uid="Elements.Geometry.BBox3.op_Inequality(Elements.Geometry.BBox3,Elements.Geometry.BBox3)">Inequality(BBox3, BBox3)</h4>
   <div class="markdown level1 summary"><p>Are the two bounding boxes not equal within Epsilon?</p>
-</div>
-  <div class="markdown level1 conceptual"></div>
-  <h5 class="decalaration">Declaration</h5>
-  <div class="codewrapper">
-    <pre><code class="lang-csharp hljs">public static bool operator !=(BBox3 a, BBox3 b)</code></pre>
-  </div>
-  <h5 class="parameters">Parameters</h5>
-  <table class="table table-bordered table-striped table-condensed">
-    <thead>
-      <tr>
-        <th>Type</th>
-        <th>Name</th>
-        <th>Description</th>
-      </tr>
-    </thead>
-    <tbody>
-      <tr>
-        <td><a class="xref" href="Elements.Geometry.BBox3.html">BBox3</a></td>
-        <td><span class="parametername">a</span></td>
-        <td></td>
-      </tr>
-      <tr>
-        <td><a class="xref" href="Elements.Geometry.BBox3.html">BBox3</a></td>
-        <td><span class="parametername">b</span></td>
-        <td></td>
-      </tr>
-    </tbody>
-  </table>
-  <h5 class="returns">Returns</h5>
-  <table class="table table-bordered table-striped table-condensed">
-    <thead>
-      <tr>
-        <th>Type</th>
-        <th>Description</th>
-      </tr>
-    </thead>
-    <tbody>
-      <tr>
-        <td><span class="xref">System.Boolean</span></td>
-        <td></td>
-      </tr>
-    </tbody>
-  </table>
-<<<<<<< HEAD
-=======
-  <h3 id="extensionmethods">Extension Methods</h3>
-  <div>
-      <a class="xref" href="Elements.ModelCurveExtensions.html#Elements_ModelCurveExtensions_ToModelCurves_Elements_Geometry_BBox3_Elements_Geometry_Transform_Elements_Material_">ModelCurveExtensions.ToModelCurves(BBox3, Transform, Material)</a>
-  </div>
->>>>>>> a7e460c7
-</article>
-          </div>
-          
-          <div class="hidden-sm col-md-2" role="complementary">
-            <div class="sideaffix">
-              <nav class="bs-docs-sidebar hidden-print hidden-xs hidden-sm affix" id="affix">
-              <!-- <p><a class="back-to-top" href="#top">Back to top</a><p> -->
-              </nav>
-            </div>
-          </div>
-        </div>
-      </div>
-    </div>
-    
-    <script type="text/javascript" src="../styles/docfx.vendor.js"></script>
-    <script type="text/javascript" src="../styles/docfx.js"></script>
-    <script type="text/javascript" src="../styles/main.js"></script>
-  </body>
-</html>
+</div>
+  <div class="markdown level1 conceptual"></div>
+  <h5 class="decalaration">Declaration</h5>
+  <div class="codewrapper">
+    <pre><code class="lang-csharp hljs">public static bool operator !=(BBox3 a, BBox3 b)</code></pre>
+  </div>
+  <h5 class="parameters">Parameters</h5>
+  <table class="table table-bordered table-striped table-condensed">
+    <thead>
+      <tr>
+        <th>Type</th>
+        <th>Name</th>
+        <th>Description</th>
+      </tr>
+    </thead>
+    <tbody>
+      <tr>
+        <td><a class="xref" href="Elements.Geometry.BBox3.html">BBox3</a></td>
+        <td><span class="parametername">a</span></td>
+        <td></td>
+      </tr>
+      <tr>
+        <td><a class="xref" href="Elements.Geometry.BBox3.html">BBox3</a></td>
+        <td><span class="parametername">b</span></td>
+        <td></td>
+      </tr>
+    </tbody>
+  </table>
+  <h5 class="returns">Returns</h5>
+  <table class="table table-bordered table-striped table-condensed">
+    <thead>
+      <tr>
+        <th>Type</th>
+        <th>Description</th>
+      </tr>
+    </thead>
+    <tbody>
+      <tr>
+        <td><span class="xref">System.Boolean</span></td>
+        <td></td>
+      </tr>
+    </tbody>
+  </table>
+  <h3 id="extensionmethods">Extension Methods</h3>
+  <div>
+      <a class="xref" href="Elements.ModelCurveExtensions.html#Elements_ModelCurveExtensions_ToModelCurves_Elements_Geometry_BBox3_Elements_Geometry_Transform_Elements_Material_">ModelCurveExtensions.ToModelCurves(BBox3, Transform, Material)</a>
+  </div>
+</article>
+          </div>
+          
+          <div class="hidden-sm col-md-2" role="complementary">
+            <div class="sideaffix">
+              <nav class="bs-docs-sidebar hidden-print hidden-xs hidden-sm affix" id="affix">
+              <!-- <p><a class="back-to-top" href="#top">Back to top</a><p> -->
+              </nav>
+            </div>
+          </div>
+        </div>
+      </div>
+    </div>
+    
+    <script type="text/javascript" src="../styles/docfx.vendor.js"></script>
+    <script type="text/javascript" src="../styles/docfx.js"></script>
+    <script type="text/javascript" src="../styles/main.js"></script>
+  </body>
+</html>