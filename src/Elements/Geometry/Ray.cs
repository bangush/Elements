using System;
using System.Collections.Generic;
using System.Linq;
using Elements.Geometry.Solids;

namespace Elements.Geometry
{
    /// <summary>
    /// An infinite ray starting at origin and pointing towards direction.
    /// </summary>
    public struct Ray : IEquatable<Ray>
    {
        /// <summary>
        /// The origin of the ray.
        /// </summary>
        public Vector3 Origin { get; set; }

        /// <summary>
        /// The direction of the ray.
        /// </summary>
        public Vector3 Direction { get; set; }

        /// <summary>
        /// Construct a ray.
        /// </summary>
        /// <param name="origin">The origin of the ray.</param>
        /// <param name="direction">The direction of the ray.</param>
        public Ray(Vector3 origin, Vector3 direction)
        {
            this.Origin = origin;
            this.Direction = direction;
        }

        /// <summary>
        /// https://en.wikipedia.org/wiki/M%C3%B6ller%E2%80%93Trumbore_intersection_algorithm
        /// </summary>
        /// <param name="tri">The triangle to intersect.</param>
        /// <param name="result">The intersection result.</param>
        /// <returns>True if an intersection occurs, otherwise false. If true, check the intersection result for the type and location of intersection.</returns>
        public bool Intersects(Triangle tri, out Vector3 result)
        {
            result = default(Vector3);

            var vertex0 = tri.Vertices[0].Position;
            var vertex1 = tri.Vertices[1].Position;
            var vertex2 = tri.Vertices[2].Position;
            var edge1 = (vertex1 - vertex0);
            var edge2 = (vertex2 - vertex0);
            var h = this.Direction.Cross(edge2);
            var s = this.Origin - vertex0;
            double a, f, u, v;

            a = edge1.Dot(h);
            if (a > -Vector3.EPSILON && a < Vector3.EPSILON)
            {
                return false;    // This ray is parallel to this triangle.
            }
            f = 1.0 / a;
            u = f * (s.Dot(h));
            if (u < 0.0 || u > 1.0)
            {
                return false;
            }
            var q = s.Cross(edge1);
            v = f * this.Direction.Dot(q);
            if (v < 0.0 || u + v > 1.0)
            {
                return false;
            }
            // At this stage we can compute t to find out where the intersection point is on the line.
            double t = f * edge2.Dot(q);
            if (t > Vector3.EPSILON && t < 1 / Vector3.EPSILON) // ray intersection
            {
                result = this.Origin + this.Direction * t;
                return true;
            }
            else // This means that there is a line intersection but not a ray intersection.
            {
                return false;
            }
        }

        /// <summary>
        /// Does this ray intersect with the provided GeometricElement? Only GeometricElements with Solid Representations are currently supported, and voids will be ignored.
        /// </summary>
        /// <param name="element">The element to intersect with.</param>
        /// <param name="result">The list of intersection results.</param>
        /// <returns></returns>
        public bool Intersects(GeometricElement element, out List<Vector3> result)
        {
            List<Vector3> resultsOut = new List<Vector3>();
            var transformFromElement = new Transform(element.Transform);
            transformFromElement.Invert();
            var transformToElement = new Transform(element.Transform);
            var transformMinusTranslation = new Transform(transformFromElement);

            // This transform ignores position so it can be used to transform the ray direction vector
            transformMinusTranslation.Move(transformMinusTranslation.Origin.Negate());

            var transformedRay = new Ray(transformFromElement.OfPoint(Origin), transformMinusTranslation.OfVector(Direction));
            //TODO: extend to handle voids when void solids in Representations are supported generally
            var intersects = false;
            foreach (var solidOp in element.Representation.SolidOperations.Where(e => !e.IsVoid))
            {
                if (transformedRay.Intersects(solidOp, out List<Vector3> tempResults))
                {
                    intersects = true;
                    resultsOut.AddRange(tempResults.Select(t => transformToElement.OfPoint(t)));
                };
            }
            result = resultsOut;
            return intersects;
        }

        /// <summary>
        /// Does this ray intersect with the provided SolidOperation?
        /// </summary>
        /// <param name="solidOp">The SolidOperation to intersect with.</param>
        /// <param name="result">The list of intersection results, ordered by distance from the ray origin.</param>
        /// <returns>True if an intersection occurs, otherwise false. If true, check the intersection result for the location of the intersection.</returns>
        public bool Intersects(SolidOperation solidOp, out List<Vector3> result)
        {
            var intersects = Intersects(solidOp.Solid, out List<Vector3> tempResult);
            result = tempResult;
            return intersects;
        }

        /// <summary>
        /// Does this ray intersect with the provided Solid? 
        /// </summary>
        /// <param name="solid">The Solid to intersect with.</param>
        /// <param name="result">The intersection result.</param>
        /// <returns>True if an intersection occurs, otherwise false. If true, check the intersection result for the location of the intersection.</returns>
        internal bool Intersects(Solid solid, out List<Vector3> result)
        {
            var faces = solid.Faces;
            var intersects = false;
            List<Vector3> results = new List<Vector3>();
            foreach (var face in faces)
            {
                if (Intersects(face.Value, out Vector3 tempResult))
                {
                    intersects = true;
                    results.Add(tempResult);
                }
            }
            var origin = Origin; // lambdas in structs can't refer to their properties
            result = results.OrderBy(r => r.DistanceTo(origin)).ToList();
            return intersects;
        }

        /// <summary>
        /// Does this ray intersect with the provided face?
        /// </summary>
        /// <param name="face">The Face to intersect with.</param>
        /// <param name="result">The intersection result.</param>
        /// <returns>True if an intersection occurs, otherwise false. If true, check the intersection result for the location of the intersection.</returns>
        internal bool Intersects(Face face, out Vector3 result)
        {
            var plane = face.Plane();
            if (Intersects(plane, out Vector3 intersection))
            {
                var boundaryPolygon = face.Outer.ToPolygon();
                var voids = face.Inner?.Select(v => v.ToPolygon())?.ToList();
                var transformToPolygon = new Transform(plane.Origin, plane.Normal);
                var transformFromPolygon = new Transform(transformToPolygon);
                transformFromPolygon.Invert();
                var transformedIntersection = transformFromPolygon.OfVector(intersection);
                IEnumerable<Line> curveList = boundaryPolygon.Segments();
                if(voids != null)
                {
                    curveList = curveList.Union(voids.SelectMany(v => v.Segments())); 
                }
<<<<<<< HEAD
                curveList = curveList.Select(l => (Line)l.Transformed(transformFromPolygon));
=======
                curveList = curveList.Select(l => l.TransformedLine(transformFromPolygon));
>>>>>>> e4f0a058

                if (Polygon.Contains(curveList, transformedIntersection, out _))
                {
                    result = intersection;
                    return true;
                }
            }
            result = default(Vector3);
            return false;
        }

        /// <summary>
        /// Does this ray intersect the provided plane?
        /// </summary>
        /// <param name="plane">The Plane to intersect with.</param>
        /// <param name="result">The intersection result.</param>
        /// <returns>True if an intersection occurs, otherwise false — this can occur if the ray is very close to parallel to the plane.
        /// If true, check the intersection result for the location of the intersection.</returns>
        public bool Intersects(Plane plane, out Vector3 result)
        {
            var doesIntersect = Intersects(plane, out Vector3 resultVector, out _);
            result = resultVector;
            return doesIntersect;
        }

        /// <summary>
        /// Does this ray intersect the provided plane?
        /// </summary>
        /// <param name="plane">The Plane to intersect with.</param>
        /// <param name="result">The intersection result.</param>
        /// <param name="t"></param>
        /// <returns>True if an intersection occurs, otherwise false — this can occur if the ray is very close to parallel to the plane.
        /// If true, check the intersection result for the location of the intersection.</returns>
        public bool Intersects(Plane plane, out Vector3 result, out double t)
        {
            result = default(Vector3);
            t = double.NaN;
            var d = Direction;

            // Test for perpendicular.
            if (plane.Normal.Dot(d) == 0)
            {
                return false;
            }
            t = (plane.Normal.Dot(plane.Origin) - plane.Normal.Dot(Origin)) / plane.Normal.Dot(d);

            // If t < 0, the point of intersection is behind
            // the start of the ray.
            if (t < 0)
            {
                return false;
            }
            result = Origin + d * t;
            return true;
        }

        /// <summary>
        /// Does this ray intersect the provided topography?
        /// </summary>
        /// <param name="topo">The topography.</param>
        /// <param name="result">The location of intersection.</param>
        /// <returns>True if an intersection result occurs.
        /// The type of intersection should be checked in the intersection result. 
        /// False if no intersection occurs.</returns>
        public bool Intersects(Topography topo, out Vector3 result)
        {
            result = default(Vector3);
            foreach (var t in topo.Mesh.Triangles)
            {
                if (this.Intersects(t, out result))
                {
                    return true;
                }
            }
            return false;
        }

        /// <summary>
        /// Does this ray intersect the provided ray?
        /// </summary>
        /// <param name="ray">The ray to intersect.</param>
        /// <param name="result">The location of intersection.</param>
        /// <param name="ignoreRayDirection">If true, the direction of the rays will be ignored</param>
        /// <returns>True if the rays intersect, otherwise false.</returns>
        public bool Intersects(Ray ray, out Vector3 result, bool ignoreRayDirection = false)
        {
            var p1 = this.Origin;
            var p2 = ray.Origin;
            var d1 = this.Direction;
            var d2 = ray.Direction;

            if (d1.IsParallelTo(d2))
            {
                result = default(Vector3);
                return false;
            }

            var t1 = (((p2 - p1).Cross(d2)).Dot(d1.Cross(d2))) / Math.Pow(d1.Cross(d2).Length(), 2);
            var t2 = (((p2 - p1).Cross(d1)).Dot(d1.Cross(d2))) / Math.Pow(d1.Cross(d2).Length(), 2);
            result = p1 + d1 * t1;
            if (ignoreRayDirection)
            {
                return true;
            }
            return t1 >= 0 && t2 >= 0;
        }

        /// <summary>
        /// Does this ray intersect the provided line?
        /// </summary>
        /// <param name="line">The line to intersect.</param>
        /// <param name="result">The location of intersection.</param>
        /// <returns>True if the rays intersect, otherwise false.</returns>
        public bool Intersects(Line line, out Vector3 result)
        {
            var otherRay = new Ray(line.Start, line.Direction());
            if (Intersects(otherRay, out Vector3 rayResult))
            {
                if ((rayResult - line.Start).Length() > line.Length())
                {
                    result = default(Vector3);
                    return false;
                }
                else
                {
                    result = rayResult;
                    return true;
                }
            }
            result = default(Vector3);
            return false;
        }

        /// <summary>
        /// Is this ray equal to the provided ray?
        /// </summary>
        /// <param name="other">The ray to test.</param>
        /// <returns>Returns true if the two rays are equal, otherwise false.</returns>
        public bool Equals(Ray other)
        {
            return this.Origin.Equals(other.Origin) && this.Direction.Equals(other.Direction);
        }
    }
}<|MERGE_RESOLUTION|>--- conflicted
+++ resolved
@@ -171,11 +171,7 @@
                 {
                     curveList = curveList.Union(voids.SelectMany(v => v.Segments())); 
                 }
-<<<<<<< HEAD
-                curveList = curveList.Select(l => (Line)l.Transformed(transformFromPolygon));
-=======
                 curveList = curveList.Select(l => l.TransformedLine(transformFromPolygon));
->>>>>>> e4f0a058
 
                 if (Polygon.Contains(curveList, transformedIntersection, out _))
                 {
