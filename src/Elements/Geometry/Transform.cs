--- conflicted
+++ resolved
@@ -185,11 +185,7 @@
         [Obsolete("Use Curve.Transformed(Transform) instead.")]
         public Curve OfCurve(Curve curve)
         {
-<<<<<<< HEAD
-            return curve.Transformed(this) as Curve;
-=======
             return curve.Transformed(this);
->>>>>>> e4f0a058
         }
 
         /// <summary>
@@ -200,11 +196,7 @@
         [Obsolete("Use Polygon.Transformed(Transform) instead.")]
         public Polygon OfPolygon(Polygon polygon)
         {
-<<<<<<< HEAD
-            return polygon.Transformed(this) as Polygon;
-=======
             return polygon.TransformedPolygon(this);
->>>>>>> e4f0a058
         }
 
         /// <summary>
@@ -217,11 +209,7 @@
             var result = new Polygon[polygons.Count];
             for (var i = 0; i < polygons.Count; i++)
             {
-<<<<<<< HEAD
-                result[i] = polygons[i].Transformed(this) as Polygon;
-=======
                 result[i] = polygons[i].TransformedPolygon(this);
->>>>>>> e4f0a058
             }
             return result;
         }
@@ -234,11 +222,7 @@
         [Obsolete("Use Line.Transformed(Transform) instead.")]
         public Line OfLine(Line line)
         {
-<<<<<<< HEAD
-            return line.Transformed(this) as Line;
-=======
             return line.TransformedLine(this);
->>>>>>> e4f0a058
         }
 
         /// <summary>
@@ -267,17 +251,10 @@
                 voids = new Polygon[profile.Voids.Count];
                 for (var i = 0; i < voids.Length; i++)
                 {
-<<<<<<< HEAD
-                    voids[i] = profile.Voids[i].Transformed(this) as Polygon;
-                }
-            }
-            var p = new Profile(profile.Perimeter.Transformed(this) as Polygon, voids, Guid.NewGuid(), null);
-=======
                     voids[i] = profile.Voids[i].TransformedPolygon(this);
                 }
             }
             var p = new Profile(profile.Perimeter.TransformedPolygon(this), voids, Guid.NewGuid(), null);
->>>>>>> e4f0a058
             return p;
         }
 
@@ -289,11 +266,7 @@
         [Obsolete("Use Bezier.Transformed(Transform) instead.")]
         public Bezier OfBezier(Bezier bezier)
         {
-<<<<<<< HEAD
-            return bezier.Transformed(this) as Bezier;
-=======
             return bezier.TransformedBezier(this);
->>>>>>> e4f0a058
         }
 
         /// <summary>
