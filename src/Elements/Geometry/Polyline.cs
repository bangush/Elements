using Elements.Geometry.Interfaces;
using Newtonsoft.Json;
using System;
using System.Collections.Generic;
using ClipperLib;

namespace Elements.Geometry
{
    /// <summary>
    /// A coplanar continuous set of lines.
    /// </summary>
    /// <example>
    /// [!code-csharp[Main](../../test/Elements.Tests/PolylineTests.cs?name=example)]
    /// </example>
    public partial class Polyline : ICurve, IEquatable<Polyline>
    {
        /// <summary>
        /// Scale used during clipper operations.
        /// </summary>
        internal const double CLIPPER_SCALE = 1024.0;

        /// <summary>
        /// Calculate the length of the polygon.
        /// </summary>
        public override double Length()
        {
            var length = 0.0;
            for (var i = 0; i < this.Vertices.Count - 1; i++)
            {
                length += this.Vertices[i].DistanceTo(this.Vertices[i + 1]);
            }
            return length;
        }

        /// <summary>
        /// The start of the polyline.
        /// </summary>
        [JsonIgnore]
        public Vector3 Start
        {
            get { return this.Vertices[0]; }
        }

        /// <summary>
        /// The end of the polyline.
        /// </summary>
        [JsonIgnore]
        public Vector3 End
        {
            get { return this.Vertices[this.Vertices.Count - 1]; }
        }

        /// <summary>
        /// Reverse the direction of a polyline.
        /// </summary>
        /// <returns>Returns a new polyline with opposite winding.</returns>
        public Polyline Reversed()
        {
            var revVerts = new List<Vector3>(this.Vertices);
            revVerts.Reverse();
            return new Polyline(revVerts);
        }

        /// <summary>
        /// Get a string representation of this polyline.
        /// </summary>
        /// <returns></returns>
        public override string ToString()
        {
            return string.Join<Vector3>(",", this.Vertices);
        }

        /// <summary>
        /// Get a collection a lines representing each segment of this polyline.
        /// </summary>
        /// <returns>A collection of Lines.</returns>
        public virtual Line[] Segments()
        {
            return SegmentsInternal(this.Vertices);
        }

        /// <summary>
        /// Get a point on the polygon at parameter u.
        /// </summary>
        /// <param name="u">A value between 0.0 and 1.0.</param>
        /// <returns>Returns a Vector3 indicating a point along the Polygon length from its start vertex.</returns>

        public override Vector3 PointAt(double u)
        {
            var segmentIndex = 0;
            var p = PointAtInternal(u, out segmentIndex);
            return p;
        }

        /// <summary>
        /// Get the Transform at the specified parameter along the Polygon.
        /// </summary>
        /// <param name="u">The parameter on the Polygon between 0.0 and 1.0.</param>
        /// <returns>A Transform with its Z axis aligned trangent to the Polygon.</returns>
        public override Transform TransformAt(double u)
        {
            if (u < 0.0 || u > 1.0)
            {
                throw new ArgumentOutOfRangeException($"The provided value for u ({u}) must be between 0.0 and 1.0.");
            }

            var segmentIndex = 0;
            var o = PointAtInternal(u, out segmentIndex);
            var up = Vector3.ZAxis;
            Vector3 x = Vector3.XAxis; // Vector3: Convert to XAxis

            // Check if the provided parameter is equal
            // to one of the vertices.
            Vector3 a = new Vector3();
            var isEqualToVertex = false;
            foreach (var v in this.Vertices)
            {
                if (v.Equals(o))
                {
                    isEqualToVertex = true;
                    a = v;
                }
            }

            if (isEqualToVertex)
            {
                var idx = this.Vertices.IndexOf(a);

                if (idx == 0 || idx == this.Vertices.Count - 1)
                {
                    return CreateOthogonalTransform(idx, a);
                }
                else
                {
                    return CreateMiterTransform(idx, a);
                }
            }
            else
            {
                var d = this.Length() * u;
                var totalLength = 0.0;
                var segments = Segments();
                for (var i = 0; i < segments.Length; i++)
                {
                    var s = segments[i];
                    var currLength = s.Length();
                    if (totalLength <= d && totalLength + currLength >= d)
                    {
                        o = s.PointAt((d - totalLength) / currLength);
                        x = s.Direction().Cross(up);
                        break;
                    }
                    totalLength += currLength;
                }
            }
            return new Transform(o, x, up);
        }

        /// <summary>
<<<<<<< HEAD
        /// A transformed copy of this Polyline.
        /// </summary>
        /// <param name="transform">The transform to apply.</param>
        public override ICurve Transformed(Transform transform)
=======
        /// Construct a transformed copy of this Polyline.
        /// </summary>
        /// <param name="transform">The transform to apply.</param>
        public Polyline TransformedPolyline(Transform transform)
>>>>>>> e4f0a058
        {
            var transformed = new Vector3[this.Vertices.Count];
            for (var i = 0; i < transformed.Length; i++)
            {
                transformed[i] = transform.OfPoint(this.Vertices[i]);
            }
            var p = new Polyline(transformed);
            return p;
        }

        /// <summary>
<<<<<<< HEAD
=======
        /// Construct a transformed copy of this Curve.
        /// </summary>
        /// <param name="transform">The transform to apply.</param>
        public override Curve Transformed(Transform transform)
        {
            return TransformedPolyline(transform);
        }

        /// <summary>
>>>>>>> e4f0a058
        /// Get the transforms used to transform a Profile extruded along this Polyline.
        /// </summary>
        /// <param name="startSetback"></param>
        /// <param name="endSetback"></param>
        public override Transform[] Frames(double startSetback, double endSetback)
        {
            return FramesInternal(startSetback, endSetback, false);
        }

        /// <summary>
        /// Get the bounding box for this curve.
        /// </summary>
        public override BBox3 Bounds()
        {
            return new BBox3(this.Vertices);
        }

        /// <summary>
        /// Compute the Plane defined by the first three non-collinear vertices of the Polygon.
        /// </summary>
        /// <returns>A Plane.</returns>
        public Plane Plane()
        {
            var xform = Vertices.ToTransform();
            return xform.OfPlane(new Plane(Vector3.Origin, Vector3.ZAxis));
        }

        internal Transform[] FramesInternal(double startSetback, double endSetback, bool closed = false)
        {
            // Create an array of transforms with the same
            // number of items as the vertices.
            var result = new Transform[this.Vertices.Count];
            for (var i = 0; i < result.Length; i++)
            {
                var a = this.Vertices[i];
                if (closed)
                {
                    result[i] = CreateMiterTransform(i, a);
                }
                else
                {
                    result[i] = CreateOthogonalTransform(i, a);
                }
            }
            return result;
        }

        /// <summary>
        /// A list of vertices describing the arc for rendering.
        /// </summary>
        internal override IList<Vector3> RenderVertices()
        {
            return this.Vertices;
        }

        /// <summary>
        /// Check for coincident vertices in the supplied vertex collection.
        /// </summary>
        /// <param name="vertices"></param>
        protected void CheckCoincidenceAndThrow(IList<Vector3> vertices)
        {
            for (var i = 0; i < vertices.Count; i++)
            {
                for (var j = 0; j < vertices.Count; j++)
                {
                    if (i == j)
                    {
                        continue;
                    }
                    if (vertices[i].IsAlmostEqualTo(vertices[j]))
                    {
                        throw new ArgumentException($"The polyline could not be created. Two vertices were almost equal: {i} {vertices[i]} {j} {vertices[j]}.");
                    }
                }
            }
        }

        /// <summary>
        /// Check if any of the polygon segments have zero length.
        /// </summary>
        internal static void CheckSegmentLengthAndThrow(IList<Line> segments)
        {
            foreach (var s in segments)
            {
                if (s.Length() == 0)
                {
                    throw new ArgumentException("A segment fo the polyline has zero length.");
                }
            }
        }

        /// <summary>
        /// Check for self-intersection in the supplied line segment collection.
        /// </summary>
        /// <param name="t">The transform representing the plane of the polygon.</param>
        /// <param name="segments"></param>
        internal static void CheckSelfIntersectionAndThrow(Transform t, IList<Line> segments)
        {
            var segmentsTrans = new List<Line>();

            foreach (var l in segments)
            {
<<<<<<< HEAD
                segmentsTrans.Add((Line)l.Transformed(t));
=======
                segmentsTrans.Add(l.TransformedLine(t));
>>>>>>> e4f0a058
            };

            for (var i = 0; i < segmentsTrans.Count; i++)
            {
                for (var j = 0; j < segmentsTrans.Count; j++)
                {
                    if (i == j)
                    {
                        // Don't check against itself.
                        continue;
                    }

                    if (segmentsTrans[i].Intersects2D(segmentsTrans[j]))
                    {
                        throw new ArgumentException($"The polyline could not be created. Segments {i} and {j} intersect.");
                    }
                }
            }
        }

        internal static Line[] SegmentsInternal(IList<Vector3> vertices)
        {
            var result = new Line[vertices.Count - 1];
            for (var i = 0; i < vertices.Count - 1; i++)
            {
                var a = vertices[i];
                var b = vertices[i + 1];
                result[i] = new Line(a, b);
            }
            return result;
        }

        private Transform CreateMiterTransform(int i, Vector3 a)
        {
            // Create transforms at 'miter' planes.
            var b = i == 0 ? this.Vertices[this.Vertices.Count - 1] : this.Vertices[i - 1];
            var c = i == this.Vertices.Count - 1 ? this.Vertices[0] : this.Vertices[i + 1];
            var x = (b - a).Unitized().Average((c - a).Unitized()).Negate();
            var up = x.IsAlmostEqualTo(Vector3.ZAxis) ? Vector3.YAxis : Vector3.ZAxis;

            return new Transform(this.Vertices[i], x, x.Cross(up));
        }

        private Transform CreateOthogonalTransform(int i, Vector3 a)
        {
            Vector3 b, x, c;

            if (i == 0)
            {
                b = this.Vertices[i + 1];
                return new Transform(a, (a - b).Unitized());
            }
            else if (i == this.Vertices.Count - 1)
            {
                b = this.Vertices[i - 1];
                return new Transform(a, (b - a).Unitized());
            }
            else
            {
                b = this.Vertices[i - 1];
                c = this.Vertices[i + 1];
                var v1 = (b - a).Unitized();
                var v2 = (c - a).Unitized();
                x = v1.Average(v2).Negate();
                var up = v2.Cross(v1);
                return new Transform(this.Vertices[i], x, up.Cross(x));
            }
        }

        /// <summary>
        /// Get a point on the polygon at parameter u.
        /// </summary>
        /// <param name="u">A value between 0.0 and 1.0.</param>
        /// <param name="segmentIndex">The index of the segment containing parameter u.</param>
        /// <returns>Returns a Vector3 indicating a point along the Polygon length from its start vertex.</returns>
        private Vector3 PointAtInternal(double u, out int segmentIndex)
        {
            if (u < 0.0 || u > 1.0)
            {
                throw new Exception($"The value of u ({u}) must be between 0.0 and 1.0.");
            }

            var d = this.Length() * u;
            var totalLength = 0.0;
            for (var i = 0; i < this.Vertices.Count - 1; i++)
            {
                var a = this.Vertices[i];
                var b = this.Vertices[i + 1];
                var currLength = a.DistanceTo(b);
                var currVec = (b - a);
                if (totalLength <= d && totalLength + currLength >= d)
                {
                    segmentIndex = i;
                    return a + currVec * ((d - totalLength) / currLength);
                }
                totalLength += currLength;
            }
            segmentIndex = this.Vertices.Count - 1;
            return this.End;
        }

        /// <summary>
        /// Offset this polyline by the specified amount.
        /// </summary>
        /// <param name="offset">The amount to offset.</param>
        /// <param name="endType">The closure type to use on the offset polygon.</param>
        /// <returns>A new closed Polygon offset in all directions by offset from the polyline.</returns>
        public virtual Polygon[] Offset(double offset, EndType endType)
        {
            var path = this.ToClipperPath();

            var solution = new List<List<IntPoint>>();
            var co = new ClipperOffset();
            ClipperLib.EndType clEndType;
            switch (endType)
            {
                case EndType.Butt:
                    clEndType = ClipperLib.EndType.etOpenButt;
                    break;
                case EndType.ClosedPolygon:
                    clEndType = ClipperLib.EndType.etClosedPolygon;
                    break;
                case EndType.Square:
                default:
                    clEndType = ClipperLib.EndType.etOpenSquare;
                    break;
            }
            co.AddPath(path, JoinType.jtMiter, clEndType);
            co.Execute(ref solution, offset * CLIPPER_SCALE);  // important, scale also used here

            var result = new Polygon[solution.Count];
            for (var i = 0; i < result.Length; i++)
            {
                result[i] = solution[i].ToPolygon();
            }
            return result;
        }

        /// <summary>
        /// Does this polyline equal the provided polyline?
        /// </summary>
        /// <param name="other"></param>
        /// <returns></returns>
        public bool Equals(Polyline other)
        {
            if (this.Vertices.Count != other.Vertices.Count)
            {
                return false;
            }
            for (var i = 0; i < Vertices.Count; i++)
            {
                if (!this.Vertices[i].Equals(other.Vertices[i]))
                {
                    return false;
                }
            }
            return true;
        }
    }

    /// <summary>
    /// Polyline extension methods.
    /// </summary>
    internal static class PolylineExtensions
    {
        /// <summary>
        /// Construct a clipper path from a Polygon.
        /// </summary>
        /// <param name="p"></param>
        /// <returns></returns>
        internal static List<IntPoint> ToClipperPath(this Polyline p)
        {
            var path = new List<IntPoint>();
            foreach (var v in p.Vertices)
            {
                path.Add(new IntPoint(v.X * Polyline.CLIPPER_SCALE, v.Y * Polyline.CLIPPER_SCALE));
            }
            return path;
        }
    }

    /// <summary>
    /// Offset end types
    /// </summary>
    public enum EndType
    {
        /// <summary>
        /// Open ends are extended by the offset distance and squared off 
        /// </summary>
        Square,
        /// <summary>
        /// Ends are squared off with no extension
        /// </summary>
        Butt,
        /// <summary>
        /// If open, ends are joined and treated as a closed polygon
        /// </summary>
        ClosedPolygon,
    }
}<|MERGE_RESOLUTION|>--- conflicted
+++ resolved
@@ -157,17 +157,10 @@
         }
 
         /// <summary>
-<<<<<<< HEAD
-        /// A transformed copy of this Polyline.
-        /// </summary>
-        /// <param name="transform">The transform to apply.</param>
-        public override ICurve Transformed(Transform transform)
-=======
         /// Construct a transformed copy of this Polyline.
         /// </summary>
         /// <param name="transform">The transform to apply.</param>
         public Polyline TransformedPolyline(Transform transform)
->>>>>>> e4f0a058
         {
             var transformed = new Vector3[this.Vertices.Count];
             for (var i = 0; i < transformed.Length; i++)
@@ -179,8 +172,6 @@
         }
 
         /// <summary>
-<<<<<<< HEAD
-=======
         /// Construct a transformed copy of this Curve.
         /// </summary>
         /// <param name="transform">The transform to apply.</param>
@@ -190,7 +181,6 @@
         }
 
         /// <summary>
->>>>>>> e4f0a058
         /// Get the transforms used to transform a Profile extruded along this Polyline.
         /// </summary>
         /// <param name="startSetback"></param>
@@ -293,11 +283,7 @@
 
             foreach (var l in segments)
             {
-<<<<<<< HEAD
-                segmentsTrans.Add((Line)l.Transformed(t));
-=======
                 segmentsTrans.Add(l.TransformedLine(t));
->>>>>>> e4f0a058
             };
 
             for (var i = 0; i < segmentsTrans.Count; i++)
