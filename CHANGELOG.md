# Changelog

## 0.8.2

### Changed
- The errors parameter for Model.FromJson now has the out modifier. It no longer takes a default value.
- Model deserialization only refreshes type cache if the `forceTypeReload` parameter is set to true.

### Fixed
- Fixed #483 `Deserialization of profiles created in UpdateRepresentation`
- Fixed #484 `Failure to deserialize Model if any assembly can't be loaded.`

### Added
<<<<<<< HEAD
- `Polyline.SharedSegments()` - Enables search for segments shared between two polylines.
=======
- `Polyline.TransformSegment(...)` - Allows transforms for individual polyline segments. May be optionally flagged as polygon and/or planar motion.
>>>>>>> 0f1423ca

## 0.8.1

### Added
- `TypeGenerator.CoreTypeNames`
- `MeshConverter`
- Implicit conversion of `Curve` types to `ModelCurve`.
- `byte[] Model.ToGlb(...)`
- `Grid1d.ClosestPosition()`
- `Grid1d.DivideByFixedLengthFromPoint()`
- `Grid2d.GetCellNodes()`

### Changed
- Removed `JsonInheritanceAttribute` from `Element` base types.
- `Sweep` contstructor now takes a rotation. Transformation of the profile based on rotation happens internal to the sweep's construction.
- `Polyline` are no longer required to be planar.
- Modifies Grid1d.DivideByFixedLengthFromPosition() to be more flexible — supporting a "position" outside the grids domain.
- Modifies Grid2d.GetCellSeparators() to support returning trimmed separators

### Removed
- `TypeGenerator.GetCoreTypeNames()`
- `UserElementAttribute`
- `NumericProperty`

### Fixed
- `Ray.Intersects` now calls `UpdateRepresentations` internally for accurate intersections.
- Fixed #470
- Fixes a bug in `Line.Trim(Polygon p)` where lines that started on the polygon would not be treated as outside the polygon.
- Fixes a bug in `Grid2d.IsTrimmed()` that would ignore cases where a cell was trimmed by an inner hole.

## 0.8.0
### Added
- `Hypar.Elements.Serialization.IFC` - IFC serialization code has been moved to a new project.
- `Hypar.Elements.CodeGeneration` - Code generation has been moved to a new project.
- `Elements.DirectionalLight` - You can now create a directional light in the model which will be written to glTF using the `KHR_lights_punctual` extension.
- `Elements.ContentElement` - This new class represents a piece of content meant to be instanced throughout a model.
  - The ContentElement is also added to the model by first checking for an available gltf, and then using a bounding box representation as a fallback.
- `Transform.Scaled()` - This new method returns a scaled copy of the transform, allowing for a fluent like api.
- `Transform.Moved(...)` - Return a copy of a transform moved by the specified amount.
- `Transform.Concatenated(...)` - Return a copy of a transform with the specified transform concatenated with it.
- `IHasOpenings.AddOpening(...)` - `AddOpening` provides an API which hides the internals of creating openings.
- `Opening.DepthFront` & `Opening.DepthBack` enable the creation of openings which extrude different amounts above and below their XY plane.
- Solid operations which have `IsVoid=true` now use csg operations.

### Changed
- Updated ImageSharp to 1.0.0.
- The source code is now structured with the typical .NET project layout of `/src` and `/test` per folder.
- `Opening` now has two primary constructors. The ability to create an opening with a profile has been removed. All profiles are now defined with a polygon as the perimeter.
- `Opening.Profile` is now deprecated. Please use `Opening.Perimeter`.
- `Polygon.Normal()` has been moved to the base class `Polyline.Normal()`.

### Fixed
- Fixed #313.
- Fixed #322.
- Fixed #342.
- Fixed #392.
- Fixed #407.
- Fixed #408
- Fixed #416.
- Fixed #417.
- Fixed #441

## 0.7.3
### Fixed
- CodeGen was failing intermittently
- Elements schemas with Dictionary types were failing to serialize
- [#355](https://github.com/hypar-io/Elements/issues/355)
### Added
- Elements supports the [Hub beta](https://hypar-io.github.io/Elements/Hub.html)
- CodeGen supports `input_schema`
- Hypar.Revit is completely rewritten as an external application, two external commands, and an IDirectContext3D server.
### Changed
- some Tessellate method signatures are updated to allow assigning colors at the time of tessellation as Revit requires vertex colors.
- Updates are made to the type generator to support compiling multiple types into an assembly on disk.

## 0.7.2
### Fixed
- [#307](https://github.com/hypar-io/Elements/issues/307)
- `Mesh.ComputeNormals()` would fail if there were any unconnected vertices.
- `new Vertex()` would ignore supplied Normals.
- `Vector3.ClosestPointOn(Line)` would return points that were not on the line.
- `Line.Intersects(Line)` in infinite mode would sometimes return erroneous results.
- `Vector3.AreCollinear()` would return the wrong result if the first two vertices were coincident.

### Added
- Added `Plane.ClosestPoint(Vector3 p)`
- New methods for dynamic type generation in `TypeGeneration`, utilized by the Grasshopper plugin.
- `Line.Trim(Polygon)`
- `Line.PointOnLine(Vector3 point)`
- **Grid1d**
  - `Grid1d(Grid1d other)` constructor
  - Adds `IgnoreOutsideDomain` flag to `SplitAtOffset`
  - Adds `SplitAtPoint(point)` and `SplitAtPoints(points)` methods
  - Adds internal `Evaluate(t)` method
  - Adds internal `SpawnSubGrid(domain)` method
- **Grid2d**
  - Adds `Grid2d(Grid2d other)` constructor
  - Adds `Grid2d(Grid2d other, Grid1d u, Grid1d v)` constructor
  - Adds `SplitAtPoint(point)` and `SplitAtPoints(points)` methods to Grid2d
  - Adds `Grid2d(Grid1d u, Grid1d v)` constructor
  - Adds support for curved 1d Grid axes
  - Adds private `SpawnSubGrid(Grid1d uCell, Grid1d vCell)` method
- `Curve.Transformed(transform)` (and related `XXX.TransformedXXX()` methods for child types Arc, Bezier, Line, Polyline, Polygon)

### Changed
- Updates to Elements Docs including Grasshopper + Excel.
- `Line.Intersects(Plane p)` supports infinite lines
- `Line.Intersects(Line l)` supports 3d line intersections
- `Line.Intersects(Line l)` now has an optional flag indicating whether to include the line ends as intersections.
- `Line.PointOnLine(Point)` now has an optional flag indicating whether to include points at the ends as "on" the line.
- **Grid1d / Grid2d**
    - Removes "Parent/child" updating from 1d grids / 2d grids in favor of always recalculating the 2d grid every time its `Cells` are accessed. This may have a bit of a performance hit, but it's worth it to make 2d grid behavior easier to reason about.
    - Allows Grid2ds to support construction from Grid1ds that are not straight lines. Previously Grid1ds could support any sort of curve and Grid2ds were stuck as dumb rectangles.
- **JsonInheritanceConverter**
  - Makes the Type Cache on the JsonInheritanceConverter static, and exposes a public method to refresh it. In the grasshopper context, new types may have been dynamically loaded since the JsonInheritanceConverter was initialized, so it needs to be refreshed before deserializing a model.
- **TypeGenerator**
  - Enables external overriding of the Templates path, as in GH's case the `Templates` folder is not in the same place as the executing assembly.
  - Exposes a public, synchronous method `GetSchema` to get a `JsonSchema` from uri (wrapping `GetSchemaAsync`)
  - Refactors some of the internal processes of `GenerateInMemoryAssemblyFromUrisAndLoadAsync`:
      - `GenerateCodeFromSchema()` produces csharp from a schema, including generating the namespace, typename, and local excludes
      - `GenerateCompilation()` takes the csharp and compiles it, using a new optional flag `frameworkBuild` to designate whether it should load netstandard or net framework reference assemblies.
      - `EmitAndLoad()` generates the assembly in memory and loads it into the app domain.
  - Adds an `EmitAndSave()` method that generates the assembly and writes it to a .dll on disk
  -  Adds a public `GenerateAndSaveDllForSchema()` method used by grasshopper that generates code from a schema, generates a compilation, and saves it to disk as a DLL.
  -  Adds a public `GetLoadedElementTypes()` method used by grasshopper to list all the currently loaded element types.

### Deprecated
- `Transform.OfXXX(xxx)` curve methods have been deprecated in favor of `XXX.Transformed(Transform)` and `XXX.TransformedXXX(Transform)`.

## 0.7.0
### Fixed
- [#271](https://github.com/hypar-io/Elements/issues/271)
- [#284](https://github.com/hypar-io/Elements/issues/284)
- [#285](https://github.com/hypar-io/Elements/issues/285)
- [#265](https://github.com/hypar-io/Elements/issues/265)
- [#221](https://github.com/hypar-io/Elements/issues/221)
- [#229](https://github.com/hypar-io/Elements/issues/229)
- [#189](https://github.com/hypar-io/Elements/issues/189)

### Added
- `Curve.ToPolyline(int divisions = 10)`
- `Circle.ToPolygon(int divisions = 10)`
- `Transform.Move(double x, double y, double z)`
- `Transform.Rotate(double angle)`
- `TypeGenerator.GenerateUserElementTypesFromUrisAsync(string[] uris, string outputBaseDir, bool isUserElement = false)`

### Changed
- Updated documentation to reflect the use of .NET Core 3.1.

### Deprecated
- `Polygon.Circle(...)`

## 0.6.2
### Added
- `Material.Unlit`
- `Material.DoubleSided`
- `Units.LengthUnit`
- `Elements.MeshImportElement`

## Changed
- `Mesh.AddVertex(...)` is now public.
- `Mesh.AddTriangle(...)` is now public.

### Removed
- `SolidOperation.GetSolid()`.

### Fixed
- #262
- Fixed an error where `Transform.OfPlane(...)` would not solve correctly if the plane was not at the world origin.

### Changed
- `Grid2d` now supports grids that are not parallel to the XY plane

## 0.6.0
### Added
- `ColorScale`
- `AnalysisMesh`
- `Ray.Intersects(...)` for `Plane`, `Face`, `Solid`, and `SolidOperation`

### Fixed
- Fix #253

## 0.5.2
### Fixed
- `Grid2d` constructors accepting a Transform interpreted the transform incorrectly.

## 0.5.1
### Added
- `Grid1d`
- `Grid2d`
- `Domain1d`
- `GeometricElement.IsElementDefinition`
- A `drawEdges` optional parameter to `Model.ToGlTF(...)` to enable edge rendering.
- `Polyline` and `Profile` now implement `IEquatable`.
- `Polygon.Union(IList<Polygon> firstSet, IList<Polygon> secondSet)`
- `Polygon.Difference(IList<Polygon> firstSet, IList<Polygon> secondSet)`
- `Polygon.XOR(IList<Polygon> firstSet, IList<Polygon> secondSet)`
- `Polygon.Intersection(IList<Polygon> firstSet, IList<Polygon> secondSet)`

### Changed
- `Vector.Normalized()` is now `Vector.Unitized()`
- `Color.ToString()` now returns a useful description

### Fixed
- Fixed an error with `Transform.OfVector(...)` where the translation of the transform was not applied.
- Fixed an error where `Mesh.ComputeNormals(...)` was not set to a unitized vector.
- Fixed an error with `BBox3`'s solver for Polygons

## 0.4.4
### Added
- `Contour`
- `Transform.Reflect(Vector3 n)`
- `ElementInstance`
- `Vector3.ClosestPointOn(Line line)`
- `Line.TrimTo(Line line)`
- `Line.ExtendTo(Line line)`
- `Line.Offset(double distance, bool flip = false)`
- `Line.DivideByLengthFromCenter(double l)`
- `Ray.Intersects(Ray ray, out Vector3 result, bool ignoreRayDirection)`
- `Polygon.Fillet(double radius)`
- `Arc.Complement()`
- `Polygons.Star(double outerRadius, double innerRadius, int points)`
- `Units.CardinalDirections`
- `Mesh.ComputeNormals`
- `Topography.AverageEdges(Topography target, Units.CardinalDirection edgeToAverage)`
- `Topography.GetEdgeVertices(Units.CardinalDirection direction)`
- `WebMercatorProjection`

### Fixed
- Fixed [#125](https://github.com/hypar-io/Hypar/issues/125).
- Fixed one Transform constructor whose computed axes were not unit length, causing the transform to scale.
- Topography is now written to IFC.

## 0.4.2
### Changed
- `Vector3` is now a struct.
- `Color` is now a struct.
- `ProfileServer.GetProfileByName(...)` is now deprecated in favor of `ProfileServer.GetProfileByType(...)`

### Added
- `Bezier`
- `WideFlangeProfileType`
- `HSSPipeProfileType`
- `Curve.MinimumChordLength` static property to allow the user to set the minimum chord length for subdivision of all curves for rendering.
- `Circle`
- `FrameType` Bezier curves can have their frames calculated using Frenet frames or "road like" frames.

## 0.4.0
### Changed
- All element types are partial classes with one part of the class generated from its JSON schema.
- `Polygon.Rectangle` constructor no longer takes an origin.
- `Polygon.Clip` now takes an optional additional set of holes.
- `Wall` and `Floor` constructors no longer take collections of `Opening`s.
  - Openings can be added using `wall.Openings.Add(...)`.
- `Polygon` now has more robust checks during construction.
  - All vertices must be coplanar.
  - Zero length segments are not allowed.
  - Self-intersecting segments are not allowed.
- `Solid`, `Face`, `Vertex`, `Edge`, `HalfEdge`, and `Loop` are now marked `internal`.
- `Quaternion` is now marked `internal`.
- `Matrix` is now marked `internal`.
- `SolidConverter` is now marked `internal`.
- `Elements.Serialization.IFC.ModelExtensions` is now marked `internal`.
- All core type property setters are now `public`.
- The `elevation` parameter has been removed from `Floor`. Floor elevation is now set by passing a `Transform` with a Z coordinate.

### Added
- `ModelCurve` - Draw curves in 3D.
- `ModelPoints` - Draw collections of points in 3D.
- `Elements.Generate.TypeGenerator` class.
- `/Schemas` directory.
- Optional `rotation` on `StructuralFraming` constructors.
- `Model` now has Elements property which is `IDictionary<Guid,Element>`.
- `double Vector3.CCW(Vector3 a, Vector3 b, Vector3 c)`
- `bool Line.Intersects(Line l)`
- `Elements.Validators.IValidator` and the `Elements.Validators.Validator` singleton to provide argument validation during construction of user elements.
- `Line.DivideByLength()`
- `Line.DivideByCount()`
- `Ray` class.
- `Vector3.IsZero()`

### Removed
- The empty Dynamo project.
- `ElementType`, `WallType`, `FloorType`, `StructuralFramingType`
- `MaterialLayer`
- `Transform` constructor taking `start` and `end` parameters. The `Transform` constructor which takes an X and a Z axis should now be used.

### Fixed
- Transforms are now consistently right-handed.
- Transforms on curves are now consistently oriented with the +X axis oriented to the "right" and the +Z axis oriented along the inverse of the tangent of the curve.
- Built in materials for displaying transforms are now red, green, and blue. Previously they were all red.
- All classes deriving from `Element` now pass their `id`, `transform`, and `name` to the base constructor.
- Line/plane intersections now return null if the intersection is "behind" the start of the line.
- Beams whose setbacks total more than the length of the beam no longer fail.
- Plane construction no longer fails when the normal vector and the origin vector are "parallel".
- Fixed #209.
- Topography is now serialized to JSON.
- Built in materials now have an assigned Id.

## 0.3.8
### Changed
- Elements representing building components now return positive areas.
- Added Area property to:
Panel
Space
Added Volume property to:
- Floor
- Space
Added positive area calculation to:
- Floor
- Mass
- Added positive Volume calculation to:
- StructuralFraming
- Beam.Volume() throws an InvalidOperationException for non-linear beams.
- Added TODO to support Volume() for all beam curves.

## 0.3.6
### Changed
- Edges are no longer written to the glTF file.
- Large performance improvements made to glTF writing using `Buffer.BlockCopy` and writing buffers directly from tesselation to glTF buffer.

### Fixed
- Fix #177.

## 0.3.4
### Changed
- Numerous comments were updated for clarity.
- Numerous styling changes were made to the documentation to align with the Hypar brand.

### Fixed
- Fixed an error where vertex colors were not correctly encoded in the glTF.

## 0.3.3
### Fixed
- Fix #173.
- Fix #7.

## 0.3.0
### Changed
- `Element.Id` is now a `Guid`.

### Fixed
- Fix #107.
- Fix #132.
- Fix #137.
- Fix #144.
- Fix #142.

## 0.2.17
### Added
- The `Kernel` singleton has been added to contain all geometry methods for creating solids.

### Fixed
- Fixed an error where, when writing edges to gltf, ushort would be overflowed and wrap back to 0 causing a loop not to terminate.

## 0.2.16
### Added
- Materials are now serialized to IFC using `IfcStyledItem`.

### Fixed
- Fixed an error where we returned directly after processing child Elements of an `IAggregateElements`, before we could process the parent element.
- Fixed writing of gltf files so that the `.bin` file is located adjacent to the `.gltf`.

## 0.2.15
### Added
- `Space` elements are now serialized to IFC as `IfcSpace`.

## 0.2.5
### Changed
- `IHasOpenings.Openings[]` is now `IHasOpenings.List<Opening>[]`.

### Fixed
- `Opening` elements are now serialized to IFC as `IfcOpeningElement`.

## 0.2.4.4
### Changed
- `Solid.Slice()` has been made internal. It's not yet ready for consumers. See [#103](https://github.com/hypar-io/elements/issues/103)

## 0.2.4.3
### Fixed
- Spaces are now correctly colored. See [#134](https://github.com/hypar-io/elements/issues/134).

## 0.2.4.2
### Added
- Added `ToIfcWall()` extension method to save a `Wall` to an `IfcWall`.
### Fixed
- `Space.Profile` is set in the constructor when a `Space` is constructed with a profile. [#132](https://github.com/hypar-io/elements/pull/132)
- Sub-elements of `IAggregateElements` are now added to the `Model`. [#137](https://github.com/hypar-io/elements/pull/137)

## 0.2.4.1
### Added
- Added `StandardWall`, for walls defined along a curve. `Wall` continues to be for walls defined by a planar profile extruded to a height.
- Added `Polygon.L`.

### Changed
- `Floor` constructors no longer have `material` parameter. Materials are now specified through the `FloorType`.
- `IAggregateElement` is now `IAggregateElements`.
- `Panel` now takes `Polygon` instead of `Vector3[]`.

## 0.2.4
### Changed
- `IGeometry3D` is now `ISolid`.
- `ISolid` (formerly `IGeometry3D`) now contains one solid, not an array of solids.

### Removed
- `Solid.Material`. Elements are now expected to implement the `IMaterial` interface or have an `IElementType<T>` which specifies a material.

## 0.2.3
### Added
- `MaterialLayer`
- `StructuralFramingType` - `StructuralFramingType` combines a `Profile` and a `Material` to define a type for framing elements.

### Changed
- `IProfileProvider` is now `IProfile`
- `IElementTypeProvider` is now `IElementType`
- All structural framing type constructors now take a `StructuralFramingType` in place of a `Profile` and a `Material`.
- All properties serialize to JSON using camel case.
- Many expensive properties were converted to methods.
- A constructor has been added to `WallType` that takes a collection of `MaterialLayer`.

## 0.2.2
### Added
- `Matrix.Determinant()`
- `Matrix.Inverse()`
- `Transform.Invert()`
- `Model.ToIFC()`
- `Elements.Serialization.JSON` namespace.
- `Elements.Serialization.IFC` namespace.
- `Elements.Serialization.glTF` namespace.

### Changed
- Wall constructor which uses a center line can now have a Transform specified.
- `Profile.ComputeTransform()` now finds the first 3 non-collinear points for calculating its plane. Previously, this function would break when two of the first three vertices were co-linear.
- Using Hypar.IFC2X3 for interaction with IFC.
- `Line.Thicken()` now throws an exception when the line does not have the same elevation for both end points.
- `Model.SaveGlb()` is now `Model.ToGlTF()`.

## 0.2.1
### Added
- The `Topography` class has been added.
- `Transform.OfPoint(Vector3 vector)` has been added to transform a vector as a point with translation. This was previously `Transform.OfVector(Vector3 vector)`. All sites previously using `OfVector(...)` are now using `OfPoint(...)`.
- `Material.DoubleSided`
- `Loop.InsertEdgeAfter()`
- `Solid.Slice()`
- `Model.Extensions`
### Changed
- `Transform.OfVector(Vector3 vector)` now does proper vector transformation without translation.
- Attempting to construct a `Vector3` with NaN or Infinite arguments will throw an `ArgumentOutOfRangeException`.


## 0.2.0
### Added
- IFC implementation has begun with `Model.FromIFC(...)`. Support includes reading of Walls, Slabs, Spaces, Beams, and Columns. Brep booleans required for Wall and Slab openings are not yet supported and are instead converted to Polygon openings in Wall and Floor profiles.
- The `Elements.Geometry.Profiles` namespace has been added. All profile servers can now be found here.
- The `Elements.Geometry.Solids` namespace has been added.
- The Frame type has been added to represent a continuous extrusion of a profile around a polygonal perimeter.
- The `ModelTest` base class has been added. Inheriting from this test class enables a test to automatically write its `Model` to a `.glb` file and to serialize and deserialize to/from JSON to ensure the stability of serialization.
- The `Solid.ToGlb` extension method has been added to enable serializing one `Solid` to glTF for testing.
### Changed
- Element identifiers are now of type `long`.
- Breps have been re-implemented in the `Solid` class. Currently only planar trimmed faces are supported.
- Many improvements to JSON serialization have been added, including the ability to serialize breps.
- '{element}.AddParameter' has been renamed to '{element}.AddProperty'.
- The `Hypar.Geometry` namespace is now `Elements.Geometry`.
- The `Hypar.Elements` namespace is now `Elements`.
### Removed
- The `IProfile` interface has been removed.
- The `Extrusion` class and `IBrep` have been replaced with the `Solid` class. The IGeometry interface now returns a `Solid[]`.
- Many uses of `System.Linq` have been removed.
- Many uses of `IEnumerable<T>` have been replaced with `T[]`.<|MERGE_RESOLUTION|>--- conflicted
+++ resolved
@@ -3,23 +3,24 @@
 ## 0.8.2
 
 ### Changed
+
 - The errors parameter for Model.FromJson now has the out modifier. It no longer takes a default value.
 - Model deserialization only refreshes type cache if the `forceTypeReload` parameter is set to true.
 
 ### Fixed
+
 - Fixed #483 `Deserialization of profiles created in UpdateRepresentation`
 - Fixed #484 `Failure to deserialize Model if any assembly can't be loaded.`
 
 ### Added
-<<<<<<< HEAD
+
 - `Polyline.SharedSegments()` - Enables search for segments shared between two polylines.
-=======
 - `Polyline.TransformSegment(...)` - Allows transforms for individual polyline segments. May be optionally flagged as polygon and/or planar motion.
->>>>>>> 0f1423ca
 
 ## 0.8.1
 
 ### Added
+
 - `TypeGenerator.CoreTypeNames`
 - `MeshConverter`
 - Implicit conversion of `Curve` types to `ModelCurve`.
@@ -29,6 +30,7 @@
 - `Grid2d.GetCellNodes()`
 
 ### Changed
+
 - Removed `JsonInheritanceAttribute` from `Element` base types.
 - `Sweep` contstructor now takes a rotation. Transformation of the profile based on rotation happens internal to the sweep's construction.
 - `Polyline` are no longer required to be planar.
@@ -36,18 +38,22 @@
 - Modifies Grid2d.GetCellSeparators() to support returning trimmed separators
 
 ### Removed
+
 - `TypeGenerator.GetCoreTypeNames()`
 - `UserElementAttribute`
 - `NumericProperty`
 
 ### Fixed
+
 - `Ray.Intersects` now calls `UpdateRepresentations` internally for accurate intersections.
 - Fixed #470
 - Fixes a bug in `Line.Trim(Polygon p)` where lines that started on the polygon would not be treated as outside the polygon.
 - Fixes a bug in `Grid2d.IsTrimmed()` that would ignore cases where a cell was trimmed by an inner hole.
 
 ## 0.8.0
-### Added
+
+### Added
+
 - `Hypar.Elements.Serialization.IFC` - IFC serialization code has been moved to a new project.
 - `Hypar.Elements.CodeGeneration` - Code generation has been moved to a new project.
 - `Elements.DirectionalLight` - You can now create a directional light in the model which will be written to glTF using the `KHR_lights_punctual` extension.
@@ -61,6 +67,7 @@
 - Solid operations which have `IsVoid=true` now use csg operations.
 
 ### Changed
+
 - Updated ImageSharp to 1.0.0.
 - The source code is now structured with the typical .NET project layout of `/src` and `/test` per folder.
 - `Opening` now has two primary constructors. The ability to create an opening with a profile has been removed. All profiles are now defined with a polygon as the perimeter.
@@ -68,6 +75,7 @@
 - `Polygon.Normal()` has been moved to the base class `Polyline.Normal()`.
 
 ### Fixed
+
 - Fixed #313.
 - Fixed #322.
 - Fixed #342.
@@ -79,20 +87,28 @@
 - Fixed #441
 
 ## 0.7.3
-### Fixed
+
+### Fixed
+
 - CodeGen was failing intermittently
 - Elements schemas with Dictionary types were failing to serialize
 - [#355](https://github.com/hypar-io/Elements/issues/355)
-### Added
+
+### Added
+
 - Elements supports the [Hub beta](https://hypar-io.github.io/Elements/Hub.html)
 - CodeGen supports `input_schema`
 - Hypar.Revit is completely rewritten as an external application, two external commands, and an IDirectContext3D server.
-### Changed
+
+### Changed
+
 - some Tessellate method signatures are updated to allow assigning colors at the time of tessellation as Revit requires vertex colors.
 - Updates are made to the type generator to support compiling multiple types into an assembly on disk.
 
 ## 0.7.2
-### Fixed
+
+### Fixed
+
 - [#307](https://github.com/hypar-io/Elements/issues/307)
 - `Mesh.ComputeNormals()` would fail if there were any unconnected vertices.
 - `new Vertex()` would ignore supplied Normals.
@@ -101,6 +117,7 @@
 - `Vector3.AreCollinear()` would return the wrong result if the first two vertices were coincident.
 
 ### Added
+
 - Added `Plane.ClosestPoint(Vector3 p)`
 - New methods for dynamic type generation in `TypeGeneration`, utilized by the Grasshopper plugin.
 - `Line.Trim(Polygon)`
@@ -121,32 +138,36 @@
 - `Curve.Transformed(transform)` (and related `XXX.TransformedXXX()` methods for child types Arc, Bezier, Line, Polyline, Polygon)
 
 ### Changed
+
 - Updates to Elements Docs including Grasshopper + Excel.
 - `Line.Intersects(Plane p)` supports infinite lines
 - `Line.Intersects(Line l)` supports 3d line intersections
 - `Line.Intersects(Line l)` now has an optional flag indicating whether to include the line ends as intersections.
 - `Line.PointOnLine(Point)` now has an optional flag indicating whether to include points at the ends as "on" the line.
 - **Grid1d / Grid2d**
-    - Removes "Parent/child" updating from 1d grids / 2d grids in favor of always recalculating the 2d grid every time its `Cells` are accessed. This may have a bit of a performance hit, but it's worth it to make 2d grid behavior easier to reason about.
-    - Allows Grid2ds to support construction from Grid1ds that are not straight lines. Previously Grid1ds could support any sort of curve and Grid2ds were stuck as dumb rectangles.
+  - Removes "Parent/child" updating from 1d grids / 2d grids in favor of always recalculating the 2d grid every time its `Cells` are accessed. This may have a bit of a performance hit, but it's worth it to make 2d grid behavior easier to reason about.
+  - Allows Grid2ds to support construction from Grid1ds that are not straight lines. Previously Grid1ds could support any sort of curve and Grid2ds were stuck as dumb rectangles.
 - **JsonInheritanceConverter**
   - Makes the Type Cache on the JsonInheritanceConverter static, and exposes a public method to refresh it. In the grasshopper context, new types may have been dynamically loaded since the JsonInheritanceConverter was initialized, so it needs to be refreshed before deserializing a model.
 - **TypeGenerator**
   - Enables external overriding of the Templates path, as in GH's case the `Templates` folder is not in the same place as the executing assembly.
   - Exposes a public, synchronous method `GetSchema` to get a `JsonSchema` from uri (wrapping `GetSchemaAsync`)
   - Refactors some of the internal processes of `GenerateInMemoryAssemblyFromUrisAndLoadAsync`:
-      - `GenerateCodeFromSchema()` produces csharp from a schema, including generating the namespace, typename, and local excludes
-      - `GenerateCompilation()` takes the csharp and compiles it, using a new optional flag `frameworkBuild` to designate whether it should load netstandard or net framework reference assemblies.
-      - `EmitAndLoad()` generates the assembly in memory and loads it into the app domain.
+    - `GenerateCodeFromSchema()` produces csharp from a schema, including generating the namespace, typename, and local excludes
+    - `GenerateCompilation()` takes the csharp and compiles it, using a new optional flag `frameworkBuild` to designate whether it should load netstandard or net framework reference assemblies.
+    - `EmitAndLoad()` generates the assembly in memory and loads it into the app domain.
   - Adds an `EmitAndSave()` method that generates the assembly and writes it to a .dll on disk
-  -  Adds a public `GenerateAndSaveDllForSchema()` method used by grasshopper that generates code from a schema, generates a compilation, and saves it to disk as a DLL.
-  -  Adds a public `GetLoadedElementTypes()` method used by grasshopper to list all the currently loaded element types.
+  - Adds a public `GenerateAndSaveDllForSchema()` method used by grasshopper that generates code from a schema, generates a compilation, and saves it to disk as a DLL.
+  - Adds a public `GetLoadedElementTypes()` method used by grasshopper to list all the currently loaded element types.
 
 ### Deprecated
+
 - `Transform.OfXXX(xxx)` curve methods have been deprecated in favor of `XXX.Transformed(Transform)` and `XXX.TransformedXXX(Transform)`.
 
 ## 0.7.0
-### Fixed
+
+### Fixed
+
 - [#271](https://github.com/hypar-io/Elements/issues/271)
 - [#284](https://github.com/hypar-io/Elements/issues/284)
 - [#285](https://github.com/hypar-io/Elements/issues/285)
@@ -156,6 +177,7 @@
 - [#189](https://github.com/hypar-io/Elements/issues/189)
 
 ### Added
+
 - `Curve.ToPolyline(int divisions = 10)`
 - `Circle.ToPolygon(int divisions = 10)`
 - `Transform.Move(double x, double y, double z)`
@@ -163,47 +185,62 @@
 - `TypeGenerator.GenerateUserElementTypesFromUrisAsync(string[] uris, string outputBaseDir, bool isUserElement = false)`
 
 ### Changed
+
 - Updated documentation to reflect the use of .NET Core 3.1.
 
 ### Deprecated
+
 - `Polygon.Circle(...)`
 
 ## 0.6.2
-### Added
+
+### Added
+
 - `Material.Unlit`
 - `Material.DoubleSided`
 - `Units.LengthUnit`
 - `Elements.MeshImportElement`
 
 ## Changed
+
 - `Mesh.AddVertex(...)` is now public.
 - `Mesh.AddTriangle(...)` is now public.
 
 ### Removed
+
 - `SolidOperation.GetSolid()`.
 
 ### Fixed
+
 - #262
 - Fixed an error where `Transform.OfPlane(...)` would not solve correctly if the plane was not at the world origin.
 
 ### Changed
+
 - `Grid2d` now supports grids that are not parallel to the XY plane
 
 ## 0.6.0
-### Added
+
+### Added
+
 - `ColorScale`
 - `AnalysisMesh`
 - `Ray.Intersects(...)` for `Plane`, `Face`, `Solid`, and `SolidOperation`
 
 ### Fixed
+
 - Fix #253
 
 ## 0.5.2
-### Fixed
+
+### Fixed
+
 - `Grid2d` constructors accepting a Transform interpreted the transform incorrectly.
 
 ## 0.5.1
-### Added
+
+### Added
+
 - `Grid1d`
 - `Grid2d`
 - `Domain1d`
@@ -216,16 +253,20 @@
 - `Polygon.Intersection(IList<Polygon> firstSet, IList<Polygon> secondSet)`
 
 ### Changed
+
 - `Vector.Normalized()` is now `Vector.Unitized()`
 - `Color.ToString()` now returns a useful description
 
 ### Fixed
+
 - Fixed an error with `Transform.OfVector(...)` where the translation of the transform was not applied.
 - Fixed an error where `Mesh.ComputeNormals(...)` was not set to a unitized vector.
 - Fixed an error with `BBox3`'s solver for Polygons
 
 ## 0.4.4
-### Added
+
+### Added
+
 - `Contour`
 - `Transform.Reflect(Vector3 n)`
 - `ElementInstance`
@@ -245,17 +286,21 @@
 - `WebMercatorProjection`
 
 ### Fixed
+
 - Fixed [#125](https://github.com/hypar-io/Hypar/issues/125).
 - Fixed one Transform constructor whose computed axes were not unit length, causing the transform to scale.
 - Topography is now written to IFC.
 
 ## 0.4.2
-### Changed
+
+### Changed
+
 - `Vector3` is now a struct.
 - `Color` is now a struct.
 - `ProfileServer.GetProfileByName(...)` is now deprecated in favor of `ProfileServer.GetProfileByType(...)`
 
 ### Added
+
 - `Bezier`
 - `WideFlangeProfileType`
 - `HSSPipeProfileType`
@@ -264,7 +309,9 @@
 - `FrameType` Bezier curves can have their frames calculated using Frenet frames or "road like" frames.
 
 ## 0.4.0
-### Changed
+
+### Changed
+
 - All element types are partial classes with one part of the class generated from its JSON schema.
 - `Polygon.Rectangle` constructor no longer takes an origin.
 - `Polygon.Clip` now takes an optional additional set of holes.
@@ -283,6 +330,7 @@
 - The `elevation` parameter has been removed from `Floor`. Floor elevation is now set by passing a `Transform` with a Z coordinate.
 
 ### Added
+
 - `ModelCurve` - Draw curves in 3D.
 - `ModelPoints` - Draw collections of points in 3D.
 - `Elements.Generate.TypeGenerator` class.
@@ -298,12 +346,14 @@
 - `Vector3.IsZero()`
 
 ### Removed
+
 - The empty Dynamo project.
 - `ElementType`, `WallType`, `FloorType`, `StructuralFramingType`
 - `MaterialLayer`
 - `Transform` constructor taking `start` and `end` parameters. The `Transform` constructor which takes an X and a Z axis should now be used.
 
 ### Fixed
+
 - Transforms are now consistently right-handed.
 - Transforms on curves are now consistently oriented with the +X axis oriented to the "right" and the +Z axis oriented along the inverse of the tangent of the curve.
 - Built in materials for displaying transforms are now red, green, and blue. Previously they were all red.
@@ -316,15 +366,17 @@
 - Built in materials now have an assigned Id.
 
 ## 0.3.8
-### Changed
+
+### Changed
+
 - Elements representing building components now return positive areas.
 - Added Area property to:
-Panel
-Space
-Added Volume property to:
+  Panel
+  Space
+  Added Volume property to:
 - Floor
 - Space
-Added positive area calculation to:
+  Added positive area calculation to:
 - Floor
 - Mass
 - Added positive Volume calculation to:
@@ -333,31 +385,42 @@
 - Added TODO to support Volume() for all beam curves.
 
 ## 0.3.6
-### Changed
+
+### Changed
+
 - Edges are no longer written to the glTF file.
 - Large performance improvements made to glTF writing using `Buffer.BlockCopy` and writing buffers directly from tesselation to glTF buffer.
 
 ### Fixed
+
 - Fix #177.
 
 ## 0.3.4
-### Changed
+
+### Changed
+
 - Numerous comments were updated for clarity.
 - Numerous styling changes were made to the documentation to align with the Hypar brand.
 
 ### Fixed
+
 - Fixed an error where vertex colors were not correctly encoded in the glTF.
 
 ## 0.3.3
-### Fixed
+
+### Fixed
+
 - Fix #173.
 - Fix #7.
 
 ## 0.3.0
-### Changed
+
+### Changed
+
 - `Element.Id` is now a `Guid`.
 
 ### Fixed
+
 - Fix #107.
 - Fix #132.
 - Fix #137.
@@ -365,70 +428,98 @@
 - Fix #142.
 
 ## 0.2.17
-### Added
+
+### Added
+
 - The `Kernel` singleton has been added to contain all geometry methods for creating solids.
 
 ### Fixed
+
 - Fixed an error where, when writing edges to gltf, ushort would be overflowed and wrap back to 0 causing a loop not to terminate.
 
 ## 0.2.16
-### Added
+
+### Added
+
 - Materials are now serialized to IFC using `IfcStyledItem`.
 
 ### Fixed
+
 - Fixed an error where we returned directly after processing child Elements of an `IAggregateElements`, before we could process the parent element.
 - Fixed writing of gltf files so that the `.bin` file is located adjacent to the `.gltf`.
 
 ## 0.2.15
-### Added
+
+### Added
+
 - `Space` elements are now serialized to IFC as `IfcSpace`.
 
 ## 0.2.5
-### Changed
+
+### Changed
+
 - `IHasOpenings.Openings[]` is now `IHasOpenings.List<Opening>[]`.
 
 ### Fixed
+
 - `Opening` elements are now serialized to IFC as `IfcOpeningElement`.
 
 ## 0.2.4.4
-### Changed
+
+### Changed
+
 - `Solid.Slice()` has been made internal. It's not yet ready for consumers. See [#103](https://github.com/hypar-io/elements/issues/103)
 
 ## 0.2.4.3
-### Fixed
+
+### Fixed
+
 - Spaces are now correctly colored. See [#134](https://github.com/hypar-io/elements/issues/134).
 
 ## 0.2.4.2
-### Added
+
+### Added
+
 - Added `ToIfcWall()` extension method to save a `Wall` to an `IfcWall`.
-### Fixed
+
+### Fixed
+
 - `Space.Profile` is set in the constructor when a `Space` is constructed with a profile. [#132](https://github.com/hypar-io/elements/pull/132)
 - Sub-elements of `IAggregateElements` are now added to the `Model`. [#137](https://github.com/hypar-io/elements/pull/137)
 
 ## 0.2.4.1
-### Added
+
+### Added
+
 - Added `StandardWall`, for walls defined along a curve. `Wall` continues to be for walls defined by a planar profile extruded to a height.
 - Added `Polygon.L`.
 
 ### Changed
+
 - `Floor` constructors no longer have `material` parameter. Materials are now specified through the `FloorType`.
 - `IAggregateElement` is now `IAggregateElements`.
 - `Panel` now takes `Polygon` instead of `Vector3[]`.
 
 ## 0.2.4
-### Changed
+
+### Changed
+
 - `IGeometry3D` is now `ISolid`.
 - `ISolid` (formerly `IGeometry3D`) now contains one solid, not an array of solids.
 
 ### Removed
+
 - `Solid.Material`. Elements are now expected to implement the `IMaterial` interface or have an `IElementType<T>` which specifies a material.
 
 ## 0.2.3
-### Added
+
+### Added
+
 - `MaterialLayer`
 - `StructuralFramingType` - `StructuralFramingType` combines a `Profile` and a `Material` to define a type for framing elements.
 
 ### Changed
+
 - `IProfileProvider` is now `IProfile`
 - `IElementTypeProvider` is now `IElementType`
 - All structural framing type constructors now take a `StructuralFramingType` in place of a `Profile` and a `Material`.
@@ -437,7 +528,9 @@
 - A constructor has been added to `WallType` that takes a collection of `MaterialLayer`.
 
 ## 0.2.2
-### Added
+
+### Added
+
 - `Matrix.Determinant()`
 - `Matrix.Inverse()`
 - `Transform.Invert()`
@@ -447,6 +540,7 @@
 - `Elements.Serialization.glTF` namespace.
 
 ### Changed
+
 - Wall constructor which uses a center line can now have a Transform specified.
 - `Profile.ComputeTransform()` now finds the first 3 non-collinear points for calculating its plane. Previously, this function would break when two of the first three vertices were co-linear.
 - Using Hypar.IFC2X3 for interaction with IFC.
@@ -454,34 +548,43 @@
 - `Model.SaveGlb()` is now `Model.ToGlTF()`.
 
 ## 0.2.1
-### Added
+
+### Added
+
 - The `Topography` class has been added.
 - `Transform.OfPoint(Vector3 vector)` has been added to transform a vector as a point with translation. This was previously `Transform.OfVector(Vector3 vector)`. All sites previously using `OfVector(...)` are now using `OfPoint(...)`.
 - `Material.DoubleSided`
 - `Loop.InsertEdgeAfter()`
 - `Solid.Slice()`
 - `Model.Extensions`
-### Changed
+
+### Changed
+
 - `Transform.OfVector(Vector3 vector)` now does proper vector transformation without translation.
 - Attempting to construct a `Vector3` with NaN or Infinite arguments will throw an `ArgumentOutOfRangeException`.
 
-
 ## 0.2.0
-### Added
+
+### Added
+
 - IFC implementation has begun with `Model.FromIFC(...)`. Support includes reading of Walls, Slabs, Spaces, Beams, and Columns. Brep booleans required for Wall and Slab openings are not yet supported and are instead converted to Polygon openings in Wall and Floor profiles.
 - The `Elements.Geometry.Profiles` namespace has been added. All profile servers can now be found here.
 - The `Elements.Geometry.Solids` namespace has been added.
 - The Frame type has been added to represent a continuous extrusion of a profile around a polygonal perimeter.
 - The `ModelTest` base class has been added. Inheriting from this test class enables a test to automatically write its `Model` to a `.glb` file and to serialize and deserialize to/from JSON to ensure the stability of serialization.
 - The `Solid.ToGlb` extension method has been added to enable serializing one `Solid` to glTF for testing.
-### Changed
+
+### Changed
+
 - Element identifiers are now of type `long`.
 - Breps have been re-implemented in the `Solid` class. Currently only planar trimmed faces are supported.
 - Many improvements to JSON serialization have been added, including the ability to serialize breps.
 - '{element}.AddParameter' has been renamed to '{element}.AddProperty'.
 - The `Hypar.Geometry` namespace is now `Elements.Geometry`.
 - The `Hypar.Elements` namespace is now `Elements`.
+
 ### Removed
+
 - The `IProfile` interface has been removed.
 - The `Extrusion` class and `IBrep` have been replaced with the `Solid` class. The IGeometry interface now returns a `Solid[]`.
 - Many uses of `System.Linq` have been removed.
